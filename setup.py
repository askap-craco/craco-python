--- conflicted
+++ resolved
@@ -78,11 +78,8 @@
                                 'plot_calibration=craco.calibration:_main',
                                 'plot_cand=craco.plot_cand:_main',
                                 'switchconnections=craco.switchconnections:_main',
-<<<<<<< HEAD
-                                'mpipipeline=craco.mpipipeline:_main'
-=======
+                                'mpipipeline=craco.mpipipeline:_main',
                                 'test_card_averager=craco.test_card_averager:_main'
->>>>>>> 428c12ce
             ]
         },
         classifiers=['Development Status :: 3 - Alpha',
