import os
import re

from setuptools import find_packages, setup

regexp = re.compile(r'.*__version__ = [\'\"](.*?)[\'\"]', re.S)

base_package = 'craco'
base_path = os.path.dirname(__file__)

init_file = os.path.join(base_path, 'src', 'craco', '__init__.py')
with open(init_file, 'r') as f:
    module_content = f.read()

    match = regexp.match(module_content)
    if match:
        version = match.group(1)
    else:
        raise RuntimeError(
            'Cannot find __version__ in {}'.format(init_file))

with open('README.md', 'r') as f:
    readme = f.read()

with open('CHANGELOG.md', 'r') as f:
    changes = f.read()

def parse_requirements(filename):
    ''' Load requirements from a pip requirements file '''
    with open(filename, 'r') as fd:
        lines = []
        for line in fd:
            line.strip()
            if line and not line.startswith("#"):
                lines.append(line)
    return lines

requirements = parse_requirements('requirements.txt')


if __name__ == '__main__':
    setup(
        name='craco',
        description='Python utilities for the CRACO project',
        long_description='\n\n'.join([readme, changes]),
        license='Not open source',
        url='https://github.com/strocode/craco',
        setup_requires=['pytest-runner', 'sphinx', 'recommonmark'],
        tests_require=['pytest', 'coverage', 'pytest-cov'],
        version=version,
        author='Keith Bannister',
        author_email='keith.bannister@csiro.au',
        maintainer='Keith Bannister',
        maintainer_email='keith.bannister@csiro.au',
        install_requires=requirements,
        keywords=['craco'],
        package_dir={'': 'src'},
        packages=find_packages('src'),
        zip_safe=False,
        scripts=['scripts/export_miriad.sh'],
        entry_points = {
            'console_scripts': ['corrsim=craco.corrsim:_main',
                                'yaml2etcd=craco.yaml2etcd:_main',
                                'pipeline=craco.pipeline:_main',
                                'cardcap=craco.cardcap:_main',
                                'search_pipeline=craco.search_pipeline:_main',
                                'ccapfits2np=craco.ccapfits2np:_main',
                                'ifstats=craco.ifstats:_main',
                                'ccapmerger=craco.cardcapmerger:_main',
                                'metadatafile=craco.metadatafile:_main',
                                'ccapfits2uvfits=craco.ccapfits2uvfits:_main',
<<<<<<< HEAD
                                'linkdirs=craco.linkdirs:_main'
=======
                                'ccapfits2fil=craco.ccap2fil:_main',
                                'ccaphdr=craco.ccaphdr:_main',
                                'plot_cardcap=craco.plot_cardcap:_main',
                                'plot_calibration=craco.calibration:_main',
                                'plot_cand=craco.plot_cand:_main'
                                
>>>>>>> 0c346fbb
            ]
        },
        classifiers=['Development Status :: 3 - Alpha',
                     'Intended Audience :: Developers',
                     'Programming Language :: Python :: 3.6',
                     'Programming Language :: Python :: 3.7',
                     'Programming Language :: Python :: 3.8']
    )<|MERGE_RESOLUTION|>--- conflicted
+++ resolved
@@ -69,16 +69,12 @@
                                 'ccapmerger=craco.cardcapmerger:_main',
                                 'metadatafile=craco.metadatafile:_main',
                                 'ccapfits2uvfits=craco.ccapfits2uvfits:_main',
-<<<<<<< HEAD
-                                'linkdirs=craco.linkdirs:_main'
-=======
+                                'linkdirs=craco.linkdirs:_main',
                                 'ccapfits2fil=craco.ccap2fil:_main',
                                 'ccaphdr=craco.ccaphdr:_main',
                                 'plot_cardcap=craco.plot_cardcap:_main',
                                 'plot_calibration=craco.calibration:_main',
                                 'plot_cand=craco.plot_cand:_main'
-                                
->>>>>>> 0c346fbb
             ]
         },
         classifiers=['Development Status :: 3 - Alpha',
