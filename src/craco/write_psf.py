from craft import uvfits, craco_kernels, craco_plan
from craco import postprocess, uvfits_meta
import numpy as np
<<<<<<< HEAD
=======
import matplotlib.pyplot as plt
from craft.cmdline import strrange
>>>>>>> 16bdea64

def write_psf(outname, plan, iblk=None):
    #print(f"HELLOOOO, {outname}")
    gridder_obj = craco_kernels.Gridder("", plan, "")
    imager_obj = craco_kernels.Imager("", plan, "")
    block = np.ones((plan.nbl, plan.nf, 2), dtype=np.complex128)
    block.imag = 0

    grid = gridder_obj(block)
    #plt.figure()
    #plt.imshow(np.abs(np.fft.fftshift(grid)), aspect='auto', interpolation='None')
    
    useful_info = {
        'NCHAN': plan.nf,
        'TSAMP': plan.tsamp_s.value,
        'FCH1_Hz': plan.freqs[0],
        'CH_BW_Hz': plan.foff,
        'NANT': plan.nant,
        'NBL': plan.nbl,
        'STARTMJD': plan.tstart.mjd,
        'IBLK': iblk,
        'TARGET': plan.target_name,
        'UV': str(plan.values.uv),
        'BSCALE': 1.0,
        'BZERO': 0.0,
        'BUNIT': "UNCALIB"
        }


    img = imager_obj(np.fft.fftshift(grid[..., 0])).astype(np.complex64)
    imgout = (img.real + img.imag) / 2
    postprocess.create_header_for_image_data(outname,
                                            wcs = plan.wcs,
                                            im_shape = (plan.npix, plan.npix), 
                                            dtype=np.dtype('>f4'), 
                                            kwargs = useful_info, 
                                            image_data = imgout)

def run_test(args):
    f = uvfits_meta.open(args.uv, skip_blocks=args.seek_samps, metadata_file = args.metadata)
    values = craco_plan.get_parser().parse_args([])
    values.flag_ants = args.flag_ants
    plan = craco_plan.PipelinePlan(f, values)
    write_psf(outname = args.o, plan = plan)

if __name__ == '__main__':
    import argparse
    a = argparse.ArgumentParser()
    a.add_argument("-o", type=str, help="Outname", required = True)
    a.add_argument("-uv", type=str, help="Path to a uvfits file to make plan from", required=True)
    a.add_argument("-metadata", type=str, help="Path to the metadata file", default=None)
    a.add_argument("-seek_samps", type=int, help="Seek samps into the uvfits file before creating a plan (def:0)", default=0)
    a.add_argument("-flag_ants", type=strrange, help="Flag these antennas (def=None)", default=None)

    args = a.parse_args()
    run_test(args)<|MERGE_RESOLUTION|>--- conflicted
+++ resolved
@@ -1,11 +1,8 @@
 from craft import uvfits, craco_kernels, craco_plan
 from craco import postprocess, uvfits_meta
 import numpy as np
-<<<<<<< HEAD
-=======
 import matplotlib.pyplot as plt
 from craft.cmdline import strrange
->>>>>>> 16bdea64
 
 def write_psf(outname, plan, iblk=None):
     #print(f"HELLOOOO, {outname}")
