--- conflicted
+++ resolved
@@ -1008,12 +1008,9 @@
     parser.add_argument('--mpi', action='store_true', help='RunMPI version', default=False)
     parser.add_argument('--workaround-craco63', action='store_true', help='CRACO63 workaround', default=False)
     parser.add_argument('--fpga-mask', type=hexstr, help='(hex) FPGA mask for configuration', default=0x3f)
-<<<<<<< HEAD
     parser.add_argument('--dump-per-beam', action='store_true', help='Dump per beam, rather than per beamformer frame', default=False)
-=======
     parser.add_argument('--dump-rankfile', help='Dont run. just dump rankfile to this path')
     parser.add_argument('--hostfile', help='Hostfile to use to dump rankfile')
->>>>>>> aaaa0a60
 
     pol_group = parser.add_mutually_exclusive_group(required=True)
     pol_group.add_argument('--pol-sum', help='Sum pol mode', action='store_true')
