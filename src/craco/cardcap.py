--- conflicted
+++ resolved
@@ -429,7 +429,6 @@
         
         now = Time.now()
         now.format = 'fits'
-<<<<<<< HEAD
         hdr['AUTOS'] = (include_autos, 'T if autocorrelations are included')
         hdr['NANT'] = (nant, 'Number of antennas')
         hdr['NBL'] = (nbl, 'Number of baselines')
@@ -456,32 +455,6 @@
         hdr['TSAMP'] = (tsamp/1e6, 'Sampling time for CRACO integrations (seconds)')
         hdr['BEAM'] = (-1 if values.beam is None else values.beam, 'Beam downloaded. -1 is all beams')
         hdr['FPGA'] = (str(values.fpga), 'FPGAs downloaded (comma separated, 1 based)')
-=======
-        hdr['MJDNOW'] = now.mjd
-        hdr['JDNOW'] = now.jd
-        hdr['UTCNOW'] = str(now)
-        hdr['FCH1'] = fch1
-        hdr['FOFFFPGA'] = fpga_foff[0,0]
-        hdr['FOFFCHAN'] = coarse_foff[0,0]
-        hdr['SHELF'] = shelf
-        hdr['CARD'] = card
-        hdr['ARGV'] = ' '.join(sys.argv)
-        hdr['LSBPOS'] = lsbPosition
-        hdr['POLSUM'] = int(values.pol_sum)
-        hdr['DUALPOL'] = int(values.dual_pol)
-        hdr['INTEGSE'] = integSelect
-        hdr['SAMPINT'] = values.samples_per_integration
-        hdr['PREFIX'] = values.prefix
-        hdr['TESTDATA'] = int(values.enable_test_data)
-        hdr['DEBUGHDR'] = int(enable_debug_header)
-        hdr['DEVICE'] = device
-        hdr['RDMAPORT'] = rdmaPort
-        hdr['GIDINDEX'] = gidIndex
-        hdr['TSAMP'] = tsamp/1e6
-        hdr['BEAM'] = -1 if values.beam is None else values.beam
-        hdr['FPGA'] = str(values.fpga)
-        hdr['SYNCBAT'] = syncbat
->>>>>>> 6c16ec0b
 
         ctrl.stop()
         ctrl.configure(fpgaMask, enMultiDest, enPktzrDbugHdr, enPktzrTestData, lsbPosition, sumPols, integSelect)
