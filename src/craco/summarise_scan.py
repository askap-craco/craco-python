

from craco.datadirs import SchedDir, ScanDir, format_sbid
from craco.metadatafile import MetadataFile as MF
from craco.candidate_manager import SBCandsManager
from craft.sigproc import SigprocFile as SF
import logging
import os
import subprocess
import argparse
<<<<<<< HEAD
import numpy as np
import sys
=======
from collections import defaultdict
>>>>>>> d3883e8a

log = logging.getLogger(__name__)
logging.basicConfig(filename="/CRACO/SOFTWARE/craco/craftop/logs/summarise_scan.log",
                    format='[%(asctime)s] %(levelname)s: %(message)s',
                    level=logging.DEBUG)
stdout_handler = logging.StreamHandler(sys.stdout)
log.addHandler(stdout_handler)



def dec_to_dms(deg:float) -> str:
    '''
    Converts dec angle in degrees (float) to DD:MM:SS.ss (string)
    '''
    dd = int(deg)
    signum = np.sign(deg)
    if signum >= 0:
        prefix = '+'
    else:
        prefix = '-'

    rem = np.abs(deg - dd)
    mm = int(rem * 60)
    ss = (rem * 60  - mm) * 60
    ss_int = int(ss)
    ss_frac = int((ss - ss_int) * 100)

    return f"{prefix}{np.abs(dd):02g}:{mm:02g}:{ss_int:02g}.{ss_frac:02g}"

def ra_to_hms(ha:float) -> str:
    '''
    Converts ra angle in ha (float) to HH:MM:SS.ss (string)
    '''
    ha /= 15
    hh = int(ha)
    rem = ha - hh
    mm = int(rem * 60)
    ss = (rem*60  - mm) * 60
    ss_int = int(ss)
    ss_frac = int((ss - ss_int) * 100)

    return f"{hh:02g}:{mm:02g}:{ss_int:02g}.{ss_frac:02g}"

def read_filterbank_stats(filpath):
    try:
        f = SF(filpath)
        dur = f.nsamples * f.tsamp / 60         #minutes
        bw = np.abs(f.foff) * f.nchans
        fcen = f.fch1 + bw / 2
        ra = f.src_raj_deg
        dec = f.src_dej_deg
        #coord_string = f"{ra_to_hms(ra)}, {dec_to_dms(dec)} ({ra:.4f}, {dec:.4f})"
        fil_info = {
            'tobs': dur,
            'BW': bw,
            'fcen': fcen,
            'beam0_coords_ra_hms': ra_to_hms(ra),
            'beam0_coords_ra_deg': ra,
            'beam0_coords_dec_dms': dec_to_dms(dec),
            'beam0_coords_dec_deg': dec,
        }
    except:
        log.critical(f"!Error: Could not read filterbank information from path - {filpath}!")
        fil_info = {}
    finally:
        return fil_info


def parse_scandir_env(path):
    parts = path.strip().split("/")
    if len(parts) > 0:
        for ip, part in enumerate(parts):
            if part.startswith("SB0"):
                sbid = part
                scanid = parts[ip + 2]
                tstart = parts[ip + 3]
                
                if len(sbid) == 8 and len(scanid) == 2 and len(tstart) == 14:
                    return sbid, scanid, tstart

    raise RuntimeError(f"Could not parse sbid, scanid and tstart from {path}")


def run_with_tsp():
    log.info(f"Queuing up summarise scan")
    EOS_TS_SOCKET = "/data/craco/craco/tmpdir/queues/end_of_scan"
    TMPDIR = "/data/craco/craco/tmpdir"
    environment = {
        "TS_SOCKET": EOS_TS_SOCKET,
        "TMPDIR": TMPDIR,
    }
    ecopy = os.environ.copy()
    ecopy.update(environment)

    try:
        scan_dir = os.environ['SCAN_DIR']
        sbid, scanid, tstart = parse_scandir_env(scan_dir)
    except Exception as KE:
        log.critical(f"Could not fetch the scan directory from environment variables!!")
        log.critical(KE)
        return
    else:
        sbid, scanid, tstart = parse_scandir_env(scan_dir)
        cmd = f"""summarise_scan -sbid {sbid} -scanid {scanid} -tstart {tstart}"""

        subprocess.run(
            [f"tsp {cmd}"], shell=True, capture_output=True,
            text=True, env=ecopy,
        )
        log.info(f"Queued summarise scan job - with command - {cmd}")


def get_metadata_info(scan):
    '''
    Parses the metadata file for a given scan.
    If found and parseable, it returns the list of source names as a string
    If not, returns None

    Arguments
    ---------

    scan: ScanDir() object

    Returns
    -------
    source_names: str or None
                  A string containing a list of source names observed in this scan
                  None if it was unable to retrieve this info
    '''

    metapath = os.path.join(scan.scan_head_dir, "metafile.json")
    if not os.path.exists(metapath):
        emsg = f"Metafile not found at path - {metapath}"
        log.critical(emsg)
    else:
        try:
           mf = MF(metapath)
           source_names = str(list(mf.sources(0).keys()))
           return source_names
           #msg = f"Beam 0 source names - {source_names}\n"
        except Exception as E:
            emsg = f"Could not load the metadata info from {metapath} due to this error - {E}"
            log.critical(emsg)
            pass
            #msg = emsg
    return None


class ObsInfo:

    def __init__(self, sbid:str, scanid:str, tstart:str, runname:str = 'results'):
        '''
        sbid: str, SBIDs - Can accept SB0xxxxx, 0xxxxx, xxxx formats
        scanid: str, scanid - needs to be in 00 format
        tstart: str, tstart - nees to be in 20240807121212 format
        runname: str, runname - results/inj_r1 etc

        This class cannot summarise injections yet!

        '''
        self.scandir = ScanDir(sbid, f"{scanid}/{tstart}")
        self.sbid = format_sbid(self.scandir.scheddir.sbid, padding=True, prefix=True)
        self.scanid = self.scandir.scan
        self.tstart = tstart
        self.runname = runname
        self.tstart = tstart

        self.cands_manager = SBCandsManager(self.sbid, runname=self.runname)

        self.filterbank_stats = read_filterbank_stats()
        self._dict = {}

    def run_candpipe(self):
        '''
        YM: implement calling of the candpipe from this function       
        from craco.cadpipe import Candpipe, get_parser() etc
        '''
        pass

    def _get_num_candidates(self, candfiles, snr=None):
        num_cands = 0
        num_cands_per_beam = {}

        for candfile in candfiles:
            if snr is None:
                num_cands += candfile.ncands
                num_cands_per_beam[candfile.beamid] = candfile.ncands
            else:
                try:
                    ncands = sum( candfile.cands['snr'] >= snr )
                except KeyError:
                    ncands = sum( candfile.cands['SNR'] >= snr )
                num_cands += ncands
                num_cands_per_beam[candfile.beamid] = ncands
                
        return num_cands, num_cands_per_beam

    
    def _get_classified_candidates(self, candfiles, label='PSR', snr=None):
        pulsar_cands = []
        pulsar_cands_per_beam = {}
        
        for clustered_uniq_candfile in self.cands_manager.clustered_uniq_candfiles:
            if snr is None:
                cands = clustered_uniq_candfile.cands
            else:
                cands = clustered_uniq_candfile.cands[ clustered_uniq_candfile.cands['snr'] >= snr ]

            psr_rows = cands[ cands['LABEL'] == label ]
            pulsar_cands_per_beam[clustered_uniq_candfile.beamid] = psr_rows['MATCH_name'].unique().tolist()
            pulsar_cands += psr_rows['MATCH_name'].unique().tolist()
            
        return list(set(pulsar_cands)), pulsar_cands_per_beam
        

    def get_candidates_info(self, snr=9):
        '''
        To be implemented by YM

        Candidate properties -
            Total number of raw candidates
            Total number of clustered candidates
            Total number of candidates cross-matched as [Pulsars, RACS, RFI, OTHER KNOWN SOURCES (like repeating FRBs), CRACO discoveries, and UNKNOWNS]
            List of pulsars detected in the obs
            List of custom sources detected
            List (URLs) of unknown sources detected

        Add all these values to the self._dict
        '''
        candidates_info = {}
        # total number of raw candidates (and in each beam)
        num_raw_cands, num_raw_cands_per_beam   = self._get_num_candidates(self.cands_manager.raw_candfiles)
        candidates_info['num_raw_cands']             = num_raw_cands
        candidates_info['num_raw_cands_per_beam']    = num_raw_cands_per_beam

        # total number of bright raw candidates (and in each beam)
        num_raw_cands_bright, num_raw_cands_bright_per_beam = self._get_num_candidates(self.cands_manager.raw_candfiles, snr=snr)
        candidates_info['num_raw_cands_bright']          = num_raw_cands_bright
        candidates_info['num_raw_cands_bright_per_beam'] = num_raw_cands_bright_per_beam

        # total number of clustered unique candidates (and in each beam)
        num_clustered_uniq_cands, num_clustered_uniq_cands_per_beam = self._get_num_candidates(self.cands_manager.clustered_uniq_candfiles)
        candidates_info['num_clustered_uniq_cands']          = num_clustered_uniq_cands
        candidates_info['num_clustered_uniq_cands_per_beam'] = num_clustered_uniq_cands_per_beam

        # total number of bright clustered unique candidates (and in each beam)
        num_clustered_uniq_cands_bright, num_clustered_uniq_cands_bright_per_beam = self._get_num_candidates(self.cands_manager.clustered_uniq_candfiles, snr=snr)
        candidates_info['num_clustered_uniq_cands_bright']          = num_clustered_uniq_cands_bright
        candidates_info['num_clustered_uniq_cands_bright_per_beam'] = num_clustered_uniq_cands_bright_per_beam

        # total number of clustered unique candidates (and in each beam)
        num_clustered_rfi_cands, num_clustered_rfi_cands_per_beam = self._get_num_candidates(self.cands_manager.clustered_rfi_candfiles)
        candidates_info['num_clustered_rfi_cands']          = num_clustered_rfi_cands
        candidates_info['num_clustered_rfi_cands_per_beam'] = num_clustered_rfi_cands_per_beam

        # total number of bright clustered unique candidates (and in each beam)
        num_clustered_rfi_cands_bright, num_clustered_rfi_cands_bright_per_beam = self._get_num_candidates(self.cands_manager.clustered_rfi_candfiles, snr=snr)
        candidates_info['num_clustered_rfi_cands_bright']          = num_clustered_rfi_cands_bright
        candidates_info['num_clustered_rfi_cands_bright_per_beam'] = num_clustered_rfi_cands_bright_per_beam

        # total number of clustered candidates (and in each beam) 
        num_clustered_cands = 0
        num_clustered_cands_per_beam = {}
        for clustered_raw_candfile in self.cands_manager.clustered_raw_candfiles:
            num_clustered_cands += clustered_raw_candfile.nclusters
            num_clustered_cands_per_beam[clustered_raw_candfile.beamid] = clustered_raw_candfile.nclusters
        candidates_info['num_clustered_cands']          = num_clustered_cands
        candidates_info['num_clustered_cands_per_beam'] = num_clustered_cands_per_beam

        # total number of candidates for each classification 
        num_classified_cands = defaultdict(int)
        num_classified_cands_per_beam = {}
        for clustered_uniq_candfile in self.cands_manager.clustered_uniq_candfiles:
            value_counts = clustered_uniq_candfile.cands['LABEL'].value_counts()
            num_classified_cands_per_beam[clustered_uniq_candfile.beamid] = value_counts.to_dict()
            for key, count in value_counts.items():
                num_classified_cands[key] += count
            
        candidates_info['num_classified_cands'] = dict(num_classified_cands)
        candidates_info['num_classified_cands_per_beam'] = num_classified_cands_per_beam

        # total of PSR (names) detected in obs 
        pulsar_cands, pulsar_cands_per_beam = self._get_classified_candidates(self.cands_manager.clustered_uniq_candfiles, label='PSR')
        candidates_info['pulsar_cands'] = pulsar_cands 
        candidates_info['pulsar_cands_per_beam'] = pulsar_cands_per_beam

        # total of bright PSR (names) detected in obs 
        pulsar_cands_bright, pulsar_cands_bright_per_beam = self._get_classified_candidates(self.cands_manager.clustered_uniq_candfiles, label='PSR', snr=snr)
        candidates_info['pulsar_cands_bright'] = pulsar_cands_bright 
        candidates_info['pulsar_cands_bright_per_beam'] = pulsar_cands_bright_per_beam
        
        # total of CUSTOM sources (names)
        custom_cands, custom_cands_per_beam = self._get_classified_candidates(self.cands_manager.clustered_uniq_candfiles, label='CUSTOM')
        candidates_info['custom_cands'] = custom_cands 
        candidates_info['custom_cands_per_beam'] = custom_cands_per_beam

        # total of bright CUSTOM sources (names)
        custom_cands_bright, custom_cands_bright_per_beam = self._get_classified_candidates(self.cands_manager.clustered_uniq_candfiles, label='CUSTOM', snr=snr)
        candidates_info['custom_cands_bright'] = custom_cands_bright
        candidates_info['custom_cands_bright_per_beam'] = custom_cands_bright_per_beam
            
        
        self._dict['candidates_info'] = candidates_info
        pass


    def plot_candidates(self):
        '''
        Make a plot of all raw candidates coloured by their classification
        X-axis - RA
        Y-axis - Dec
        '''
        pass


    def get_rfi_stats(self):
        '''
        To be implemented by VG
        Diagnostics -
            RFI statistics
            Dropped packet statistics

        '''
        pass

    def get_search_pipeline_params(self):
        '''
        To be implemented by Keith And VG 
        
        '''
        pass

    def get_scan_info(self):
        '''
        SBID related info -
            SBID
            Scan ID
            Tstart
            Tobs
            Beamformer weights used by ASKAP
        
        '''
        scan_info = {}
        scan_info['sbid'] = self.sbid
<<<<<<< HEAD
        scan_info['scanid'] = self.scanid
=======
        scan_info['scan_id'] = self.scanid
>>>>>>> d3883e8a
        scan_info['tstart'] = self.tstart



        pass

    def get_observation_params(self):
        '''
        Observation params -
                Beam footprint
                Central freq
                Bandwidth
                Time resolution
                Number of channels
                RA, DEC of every beam center
                Alt, Az of all antenna (mean)
                Gl, Gb of every beam center
                Coordinates of sun
                Guest science data requested (True/False)
        '''
        pass


    def post_slack_message(self):
        '''
        Compose a nice slack message using the self._dict and the plot
                
        '''

    def run(self):
        self.get_scan_info()
        self.get_observation_params()
        self.get_candidates_info()
        self.get_rfi_stats()
        self.get_search_pipeline_params()
        self.plot_candidates()
        self.post_slack_message()

def main(args):
    obsinfo = ObsInfo(sbid = args.sbid,
                      scanid = args.scanid,
                      tstart = args.tstart)
    obsinfo.run()




if __name__ == '__main__':
    a = argparse.ArgumentParser()
    a.add_argument("-sbid", type=str, help="SBID", required=True)
    a.add_argument("-scanid", type=str, help="scanid", required=True)
    a.add_argument("-tstart", type=str, help="tstart", required=True)

    args = a.parse_args()
    main(args)<|MERGE_RESOLUTION|>--- conflicted
+++ resolved
@@ -8,12 +8,9 @@
 import os
 import subprocess
 import argparse
-<<<<<<< HEAD
 import numpy as np
 import sys
-=======
 from collections import defaultdict
->>>>>>> d3883e8a
 
 log = logging.getLogger(__name__)
 logging.basicConfig(filename="/CRACO/SOFTWARE/craco/craftop/logs/summarise_scan.log",
@@ -358,11 +355,7 @@
         '''
         scan_info = {}
         scan_info['sbid'] = self.sbid
-<<<<<<< HEAD
         scan_info['scanid'] = self.scanid
-=======
-        scan_info['scan_id'] = self.scanid
->>>>>>> d3883e8a
         scan_info['tstart'] = self.tstart
 
 
