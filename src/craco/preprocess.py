from . import calibration
from iqrm import iqrm_mask
import numpy as np
import warnings, pdb, os
from craft.craco import bl2ant, bl2array
from craft import craco, sigproc
from numba import njit, jit, prange

def get_isMasked_nPol(block):

    if type(block) == dict:
        data = block[next(iter(block))]
        ndim_offset = 1
    else:
        data = block
        ndim_offset = 0

    if type(data) == np.ndarray:
        isMasked = False
        ndim = data.ndim
    elif type(data) == np.ma.core.MaskedArray:
        isMasked = True
        ndim = data.ndim
    else:
        raise Exception(f"Expected to get a numpy.ndarray or np.ma.core.MaskedArray, but got {type(block)} instead")

    if ndim + ndim_offset == 3:
        nPol = 0    #nPol 0 means the polarisation axis is missing
    elif ndim + ndim_offset== 4:
        nPol = data.shape[-2]
    else:
        raise Exception(f"ndim of a single baseline can only be 2 or 3, found {ndim}")
    return isMasked, nPol, type(block)





def normalise(block, target_input_rms = 1):
    '''
    Normalises each baseline and channel in the visibility block to
    0 median and a desired std value along the time axis.
    It modifies the array/dictionary in place

    Input
    -----
    block: np.ndarray or np.ma.masked_array or dict
            Input visbility data of shape (nbl, nf, [npol], nt) if array, or,
            Visibility dict with nbl arrays/masked arrays of 
            (nf, [npol], nt) shape each. The npol axis is optional

    target_input_rms: float
            Desired std of each channel
    '''
    
    if type(block) == dict:
        new_block = {}
        for ibl, bldata in block.items():
            #print(f"====>> The shape of received block[ibl] for ibl{ibl} is {block[ibl].shape}")
            existing_rms = bldata.std(axis=-1) / np.sqrt(2)
            new_block[ibl] = (bldata - np.mean(bldata, axis=-1, keepdims=True)) * (target_input_rms / existing_rms)[..., None]
            new_block[ibl] = new_block[ibl].astype(bldata.dtype)
            #print(f"====>> The shape of normalised block[ibl] for ibl{ibl} is {block[ibl].shape}")
    elif type(block) == np.ndarray or type(block) == np.ma.core.MaskedArray:
        existing_rms = block.std(axis=-1) / np.sqrt(2)   
        new_block = (block - np.mean(block, axis=-1, keepdims = True)) * (target_input_rms / existing_rms)[..., None]
        new_block = new_block.astype(block.dtype)

    else:
        raise Exception("Unknown type of block provided - expecting dict, np.ndarray, or np.ma.core.MaskedArray")

    #import IPython
    #IPython.embed()
    return new_block


def average_pols(block, keepdims = True):
    '''
    Average the pol axis and remove the extra dimension. Edits it in-place

    Input
    -----
    block: dict or np.ndarray or np.ma.core.MaskedArray
            The block containing the data. 
            If dict, it should be keyed by blid and each value
            should contain an array of shape (nf, npol, nt)
            If array (regular or masked) it should have the shape
            (nbl, nf, npol, nt)

    '''
    _, nPol, _ = get_isMasked_nPol(block)
    if nPol > 1:
        raise RuntimeError(f"AAaaaaaaah! I cannot process blocks with nPol > 1, found - {nPol}")
    if keepdims == True:
        #This is under the assumption that there is only 1 pol in the block
        return block

    if nPol == 0:
        print("No pol axis to scrunch, returning the block as it is")
        return block
    if type(block) == dict:
        for ibl, bldata in block.items():
            assert bldata.ndim == 3, f"Exptected 3 dimensions (nf, npol, nt), but got {bldata.ndim}, shape={bldata.shape}"#, block = {block},\n bldata= {bldata}"
            block[ibl] = bldata[:, 0, ...]
            #Commenting out the lines belwo assuming there will only be 1 pol in the data, see CRACO-154
            #block[ibl] = bldata.mean(axis=1, keepdims=keepdims)
            #if not keepdims:
            #    block[ibl] = block[ibl].squeeze()
    elif type(block) == np.ndarray or type(block) == np.ma.core.MaskedArray:
        assert block.ndim == 4, f"Expected 4 dimensions (nbl, nf, npol, nt), but got {bldata.ndim}"
        block = block[:, :, 0, :]
        #Commenting out the lines below assuming that there will only be 1 pol in the data, see CRACO-154
        #block = block.mean(axis=2, keepdims=keepdims)
        #if not keepdims:
        #    block = block.squeeze()
    return block

@njit(parallel=False, cache=True)
def fast_cas_crs(input_data, bl_weights, fixed_freq_weights, input_tf_weights, cas, crs):
    '''
    input_block: Input data array - (nbl, nf, nt). np.ndarray - complex64
    bl_weights: Input mask array - (nbl - boolean; 0 for flagged, 1 for good
    fixed_freq_weights: numpy array containing the fixed freq weights (nf) - boolean; 0 for flagged, 1 for good
    input_tf_weights: numpy array containing 2D tf weights (nf, nt) - boolean; 0 for flagged, 1 for good
    cas: Sum of amplitude of all baselines - unmasked numpy array (nf, nt) - float
    crs: Sum of real part of all baselines - unmasked numpy array (nf, nt) - float
    '''
    nbl, nf, nt = input_data.shape
    for i_bl in range(nbl):
        if bl_weights[i_bl] == 0:
            continue        #If all baselines happen to be flagged, then we don't touch cas and crs, which means the values may be garbage!!! TODO - fix this by ensuring cas and crs are 0s
        for i_f in range(nf):
            if fixed_freq_weights[i_f] == 0:
                cas[i_f, :] = 0
                crs[i_f, :] = 0
            #If Keith can gaurantee that input_data will be zeroed whenever there is a packet drop or metadata is flagged, then I don't need to multiply by the input_weights here
            channel_baseline = input_data[i_bl, i_f, :] * input_tf_weights[i_f, :]

            if i_bl == 0:
                cas[i_f, :] = channel_baseline.real**2 + channel_baseline.imag**2
                crs[i_f, :] = channel_baseline.real**2
            else:
                cas[i_f, :] += channel_baseline.real**2 + channel_baseline.imag**2
                crs[i_f, :] += channel_baseline.real**2


def get_simple_dynamic_rfi_masks(cas, crs, finest_nt, tf_weights, freq_radius, freq_threshold, use_crs = False):
    '''
    cas - (nf, nt) ndarray float 64
    crs - (nf, nt) ndarray float 64
    finest_nt - finest timescale (in samples) on which rms needs to be measured to do RFI mitigation
    tf_weights - (nf, nt) - ndarray boolean, the output mask array derived from cas and crs only.
                - Either an empty boolean (initialed to 1s) can be passed to this function, or the input_tf_masks (coming from dropped packets) can be passed, which will then automatically merged with the dynamic RFI masks here
    freq_radius - int, units of nchan
    freq_threshold - float, threshold above which the cas_rmses would get zapped
    '''
    nf, nt = cas.shape
    assert nt % finest_nt == 0, "nt has to be a integral multiple of finest_nt"

    nsubblock = int(nt / finest_nt)

    for isubblock in range(nsubblock):
        cas_rmses = cas[:, isubblock*finest_nt:(isubblock+1)*finest_nt].std(axis=-1)
        if use_crs:
            crs_rmses = crs[:, isubblock*finest_nt:(isubblock+1)*finest_nt].std(axis=-1)

        freq_flag_cas, _ = iqrm_mask(cas_rmses, freq_radius, freq_threshold)
        if use_crs:
            freq_flag_crs, _ = iqrm_mask(crs_rmses, freq_radius, freq_threshold)

        tf_weights[freq_flag_cas, isubblock*finest_nt:(isubblock+1)*finest_nt] = 0
        if use_crs:
            tf_weights[freq_flag_crs, isubblock*finest_nt:(isubblock+1)*finest_nt] = 0



def get_complicated_dynamic_rfi_masks(cas, crs, finest_nt, rmses, Ai, Qi, N):
    nf, nt = cas.shape
    assert nt % finest_nt == 0 and (nt / finest_nt) % 2 == 0, "nt has to be a multiple in power of 2 of finest_nt, i.e. nt = finest_nt * 2^x"

    nsubblocks = nt / finest_nt

    #Plan to do multi-layer rms computation where we measure the rms over different time scales


#import pdb
@njit(parallel=True, cache=True)
def fast_preprocess(input_data, bl_weights, fixed_freq_weights, input_tf_weights, output_buf, isubblock, Ai, Qi, N, calsoln_data, target_input_rms=None, sky_sub = False):
    '''
    Loops over all dimensions of the input_block. Applies the calibration soln,
    Measures the input levels, calculates cas/crs and optionally rescales and does the sky subtraction.

    Ideally, one should just measure the cas and crs in the first pass.
    Then get new masks and use them to mask bad data in the 2nd pass, while accumulating the rms statistics.
    And then apply the measured rms values in the normalisation pass (3rd).
    
    But if you assume that the data would be flagged for the entire block at a time, then one can calculate the RFI masks after normalisation 
    This is because data for which improper rms values would have been computed due to RFI will eventually get masked, so we don't care.
    This allows us to process the data in just 2 passes.

    you would want to just measure the statistics and cas/crs through this function.
    Then you should get the masks using the cas and crs. Then re-apply the 

    
    input_block: Input data array - (nbl, nf, nt). np.ndarray - complex64
    bl_weights: Input weights for baselines - (nbl) ndarray - boolean; 0 means bad, 1 means good
    input_tf_weights: Input weights for tf - (nf, nt) [For example due to dropped packets] ndarray - boolean; 0 means bad, 1 means good
    fixed_freq_weights: Fixed - (nf). np.ndarray - boolean; 0 for bad, 1 for good
    output_buf: Output data array - (nbl, nf, nt*nsubblock). Won't be a masked array - complex64
    isubblock: integer - output_buf can hold mulitple input_blocks - isubblock is the counter
    Ai: numpy array to keep track of the running mean (nbl, nf) - complex64
    Qi: numpy array to keep track of the running rms (nbl, nf) - complex64
    N: numpy array to keep track of the nnumbers added so far (nbl, nf) - int16
        This needs to be initialised with ones at the very beginning, otherwise bad things will happen
    calsoln_data: numpy array containing the calibration solution (nbl, nf) - complex64
    calsoln_mask: numpy array containing the calibration masks (nbl, nf) - boolean
    cas: Sum of amplitude of all baselines - unmasked numpy array (nf, nt) - float
    crs: Sum of real part of all baselines - unmasked numpy array (nf, nt) - float
    cas_N: numpy array to keep track of the numbers added into cas and crs arrays so far (nf, nt) - int16 (must be initialed to 0s)
    target_input_rms: float, the rms value which needs to be set. If None, data will not be rescaled
    sky_sub: bool, Whether to do mean subtraction or not.
    reset_scales: bool, whether to keep on accumulating Ai and Qi values across blocks, or reset to zero at the start of this block
                    Note -- reset_scales flag should set to true when this function is called for the first time, or we need to ensure that
                    Ai, Qi and N are initialised properly outside this function.
    '''
    #TODO -- think about whether changing the order of the input_block could speed things up a bit more
    #TODO -- include the computation of CAS and the masks inside this function's first pass over the data
    #        Right now it is a bit too complicated to allow for a different nt for the flagger
    nbl, nf, nt = input_data.shape
    '''
    if input_mask is None:
        #assert type(input_block)==np.ma.core.MaskedArray, f"Given - {type(input_block)}"
        input_data = input_block.data
        #input_mask = np.any(input_block.mask, axis=0)   #We take the OR of all mask values along the Basline axis given that Keith says that if a packet is dropped, all baselines are gauranteed to be flagged for that time-freq spaxel
        input_mask = input_block.mask

    else:
        input_mask = input_mask
        #assert input_mask.shape == input_block.shape, f"Shape of the input masks should match that of input_block - Input_block.shape = {input_block.shape}, Given shape = {input_mask.shape}"

        if type(input_block) == np.ma.core.MaskedArray:
            input_data = input_block.data
        elif type(input_block) == np.ndarray:
            input_data = input_block
        else:
            #raise ValueError(f"dtype of input block should be np.ma.core.MaskedArray, or nd.ndarray, found = {type(input_block)}")
            return 1
    '''
    input_data = input_data
    reset_scales = isubblock==0
    #assert type(calsoln)==np.ma.core.MaskedArray, f"Given - {type(calsoln)}"
 
    cal_data = calsoln_data

    if target_input_rms is None:
        target_rms_value = 0
        apply_rms = False
    else:
        target_rms_value = target_input_rms     #I am copying the value in a new variable because numba doesn't like if a variable which can be None, has a multiplication statement within a conditional block.
        apply_rms = True

    for i_bl in range(nbl):

        if bl_weights[i_bl] == 0:
            output_buf[i_bl, :, isubblock*nt:(isubblock+1)*nt] = 0

            if reset_scales:
                Ai[i_bl] = 0
                Qi[i_bl] = 0
                N[i_bl] = 1
            else:
                #If we are not resetting scales in this block, then we basically leave all Ai, Qis and Ns untouched
                pass
            
            continue
                
        for i_f in range(nf):
            if reset_scales:
                Qi[i_bl, i_f] = 0
                Ai[i_bl, i_f] = 0
                N[i_bl, i_f] = 1

            if fixed_freq_weights[i_f] == 0:
                output_buf[i_bl, i_f, isubblock*nt:(isubblock+1)*nt] = 0
                continue
            
            for i_t in range(nt):
                isamp = input_data[i_bl, i_f, i_t]
                imask = input_tf_weights[i_f, i_t] == 0

                if imask:
                    output_buf[i_bl, i_f, isubblock*nt + i_t] = 0

                else:
                    Qi.real[i_bl, i_f] += (N[i_bl, i_f] -1)/ N[i_bl, i_f] * (isamp.real - Ai[i_bl, i_f].real)**2
                    Qi.imag[i_bl, i_f] += (N[i_bl, i_f] -1)/ N[i_bl, i_f] * (isamp.imag - Ai[i_bl, i_f].imag)**2
                    Ai[i_bl, i_f] += (isamp - Ai[i_bl, i_f])/ N[i_bl, i_f]
                    N[i_bl, i_f] += 1

                    #pdb.set_trace()
                    if not apply_rms and not sky_sub:
                        #We don't need to apply any kind of normalisation, so we can apply the cal right inside the first loop
                        #print(f"shapes of output_buf = {output_buf.shape}, cal_data = {cal_data.shape}")
                        output_buf[i_bl, i_f, isubblock*nt + i_t] = isamp * cal_data[i_bl, i_f]

            if apply_rms or sky_sub:
                #pdb.set_trace()
                '''
                rms_val_real = np.sqrt(Qi[i_bl, i_f].real / N[i_bl, i_f])
                rms_val_imag = np.sqrt(Qi[i_bl, i_f].imag / N[i_bl, i_f])
                rms_val = np.sqrt(rms_val_real**2 + rms_val_imag**2) / np.sqrt(2)
                '''
                if N[i_bl, i_f] == 1:
                    continue    #This can happen when the whole channel is flagged, so we'll get a division by zero error in the line below

                rms_val = np.sqrt( (Qi[i_bl, i_f].real + Qi[i_bl, i_f].imag) / (2 * (N[i_bl, i_f]-1) ) ).astype(np.float32) 

                #pdb.set_trace()
                if rms_val == 0:
                    #rms_val can be zero if the channel was zapped by the dynamic RFI flagger
                    #We can't assume that the flagging with zap the channel for all times in this block
                    #So we have to save those masks in a time dependent way (i.e. in the input_tf_weights)
                    #And therefore we can't just skip over those channels without entering the time loop and reaching this stage of applying_rms or subtracting the sky
                    #So we have to deal with such cases here, by simply saying continue, as the output data has already been zeroed.
                    #Otherwise, we will get annoying divison by zero errors when we compute the multiplier
                    continue
                
                calval = cal_data[i_bl, i_f]
                multiplier = calval * target_rms_value  / (rms_val * np.abs(calval))
                #pdb.set_trace()
                #Loop through the data again and apply the various rescale factors and the cal soln
                for i_t in range(nt):
                    isamp = input_data[i_bl, i_f, i_t]
                    imask = input_tf_weights[i_f, i_t] == 0

                    if imask:
                        #Output has already been set to zero in the first loop. 
                        #We don't need to do anything here
                        pass
                    else:
                        if sky_sub and not apply_rms:
                            output_buf[i_bl, i_f, isubblock*nt + i_t] = (isamp -  Ai[i_bl, i_f]) * calval

                        elif sky_sub and apply_rms:
                            #pdb.set_trace()
                            output_buf[i_bl, i_f, isubblock*nt + i_t] = (isamp - Ai[i_bl, i_f]) * multiplier

                        elif apply_rms and not sky_sub:
                            output_buf[i_bl, i_f, isubblock*nt + i_t] = (isamp - Ai[i_bl, i_f]) * multiplier + Ai[i_bl, i_f] * calval
                
#@njit(parallel=True, cache=True)
def fast_preprocess_single_norm(input_data, bl_weights, fixed_freq_weights, input_tf_weights, output_buf, isubblock, Ai, Qi, N, calsoln_data, target_input_rms=None, sky_sub = False):
    '''
    Loops over all dimensions of the input_block. Applies the calibration soln,
    Measures the input levels, calculates cas/crs and optionally rescales and does the sky subtraction.

    Ideally, one should just measure the cas and crs in the first pass.
    Then get new masks and use them to mask bad data in the 2nd pass, while accumulating the rms statistics.
    And then apply the measured rms values in the normalisation pass (3rd).
    
    But if you assume that the data would be flagged for the entire block at a time, then one can calculate the RFI masks after normalisation 
    This is because data for which improper rms values would have been computed due to RFI will eventually get masked, so we don't care.
    This allows us to process the data in just 2 passes.

    you would want to just measure the statistics and cas/crs through this function.
    Then you should get the masks using the cas and crs. Then re-apply the 

    
    input_block: Input data array - (nbl, nf, nt). np.ndarray - complex64
    bl_weights: Input weights for baselines - (nbl) ndarray - boolean; 0 means bad, 1 means good
    input_tf_weights: Input weights for tf - (nf, nt) [For example due to dropped packets] ndarray - boolean; 0 means bad, 1 means good
    fixed_freq_weights: Fixed - (nf). np.ndarray - boolean; 0 for bad, 1 for good
    output_buf: Output data array - (nbl, nf, nt*nsubblock). Won't be a masked array - complex64
    isubblock: integer - output_buf can hold mulitple input_blocks - isubblock is the counter
    Ai: 1 element array - complex64
    Qi: 1 element array - complex64
    N: const - int16
        This needs to be initialised with ones at the very beginning, otherwise bad things will happen
    calsoln_data: numpy array containing the calibration solution (nbl, nf) - complex64
    calsoln_mask: numpy array containing the calibration masks (nbl, nf) - boolean
    cas: Sum of amplitude of all baselines - unmasked numpy array (nf, nt) - float
    crs: Sum of real part of all baselines - unmasked numpy array (nf, nt) - float
    cas_N: numpy array to keep track of the numbers added into cas and crs arrays so far (nf, nt) - int16 (must be initialed to 0s)
    target_input_rms: float, the rms value which needs to be set. If None, data will not be rescaled
    sky_sub: bool, Whether to do mean subtraction or not.
    reset_scales: bool, whether to keep on accumulating Ai and Qi values across blocks, or reset to zero at the start of this block
                    Note -- reset_scales flag should set to true when this function is called for the first time, or we need to ensure that
                    Ai, Qi and N are initialised properly outside this function.
    '''
    #TODO -- think about whether changing the order of the input_block could speed things up a bit more
    #TODO -- include the computation of CAS and the masks inside this function's first pass over the data
    #        Right now it is a bit too complicated to allow for a different nt for the flagger
    nbl, nf, nt = input_data.shape
    '''
    if input_mask is None:
        #assert type(input_block)==np.ma.core.MaskedArray, f"Given - {type(input_block)}"
        input_data = input_block.data
        #input_mask = np.any(input_block.mask, axis=0)   #We take the OR of all mask values along the Basline axis given that Keith says that if a packet is dropped, all baselines are gauranteed to be flagged for that time-freq spaxel
        input_mask = input_block.mask

    else:
        input_mask = input_mask
        #assert input_mask.shape == input_block.shape, f"Shape of the input masks should match that of input_block - Input_block.shape = {input_block.shape}, Given shape = {input_mask.shape}"

        if type(input_block) == np.ma.core.MaskedArray:
            input_data = input_block.data
        elif type(input_block) == np.ndarray:
            input_data = input_block
        else:
            #raise ValueError(f"dtype of input block should be np.ma.core.MaskedArray, or nd.ndarray, found = {type(input_block)}")
            return 1
    '''
    input_data = input_data
    if isubblock==0:
        Ai[0] = 0j
        Qi[0] = 0
        Qi[1] = 0
        N[0] = 1
    #assert type(calsoln)==np.ma.core.MaskedArray, f"Given - {type(calsoln)}"
 
    cal_data = calsoln_data

    if target_input_rms is None:
        target_rms_value = 0
        apply_rms = False
    else:
        target_rms_value = target_input_rms     #I am copying the value in a new variable because numba doesn't like if a variable which can be None, has a multiplication statement within a conditional block.
        apply_rms = True

    for i_bl in range(nbl):

        if bl_weights[i_bl] == 0:
            output_buf[i_bl, :, isubblock*nt:(isubblock+1)*nt] = 0
            continue
                
        for i_f in range(nf):
            if fixed_freq_weights[i_f] == 0:
                output_buf[i_bl, i_f, isubblock*nt:(isubblock+1)*nt] = 0
                continue
            cal_samp = cal_data[i_bl, i_f]
            for i_t in range(nt):
                isamp = input_data[i_bl, i_f, i_t]
                imask = input_tf_weights[i_f, i_t] == 0

                if imask:
                    output_buf[i_bl, i_f, isubblock*nt + i_t] = 0

                else:
                    #There is a bug in numba where I cannot set complex_var(128bit).real = real_var(64bit)
                    #See https://github.com/numba/numba/issues/3573

                    resulting_samp = isamp * cal_samp
                    Qi[0] += (N[0] -1)/ N[0] * (resulting_samp.real - Ai[0].real)**2
                    Qi[1] += (N[0] -1)/ N[0] * (resulting_samp.imag - Ai[0].imag)**2
                    Ai[0] += (resulting_samp - Ai[0])/ N[0]
                    N[0] += 1

                    #pdb.set_trace()
                    if not apply_rms and not sky_sub:
                        #We don't need to apply any kind of normalisation, so we can apply the cal right inside the first loop
                        #print(f"shapes of output_buf = {output_buf.shape}, cal_data = {cal_data.shape}")
                        output_buf[i_bl, i_f, isubblock*nt + i_t] = resulting_samp

    if apply_rms or sky_sub:

        #pdb.set_trace()
        '''
        rms_val_real = np.sqrt(Qi[i_bl, i_f].real / N[i_bl, i_f])
        rms_val_imag = np.sqrt(Qi[i_bl, i_f].imag / N[i_bl, i_f])
        rms_val = np.sqrt(rms_val_real**2 + rms_val_imag**2) / np.sqrt(2)
        '''

        if N[0] == 1:
            return  #All data must have been flagged. If I don't return here, then we get a division by zero error in the line below
        
        rms_val = np.sqrt( (Qi[0] + Qi[1]) / (2 * (N[0]-1)) )

        if rms_val == 0:
            #rms_val can be zero if the channel was zapped by the dynamic RFI flagger
            #We can't assume that the flagging with zap the channel for all times in this block
            #So we have to save those masks in a time dependent way (i.e. in the input_tf_weights)
            #And therefore we can't just skip over those channels without entering the time loop and reaching this stage of applying_rms or subtracting the sky
            #So we have to deal with such cases here, by simply saying continue, as the output data has already been zeroed.
            #Otherwise, we will get annoying divison by zero errors when we compute the multiplier
            
            return #continue
        
        for i_bl in range(nbl):
            if bl_weights[i_bl] == 0:
                continue
            for i_f in range(nf):    
                if fixed_freq_weights[i_f] == 0:
                    continue            

                calval = cal_data[i_bl, i_f]
                #multiplier = calval * target_rms_value  / (rms_val)# * np.abs(calval))
                multiplier = target_rms_value  / (rms_val)# * np.abs(calval))
                pdb.set_trace()
                #Loop through the data again and apply the various rescale factors and the cal soln
                for i_t in range(nt):
                    isamp = input_data[i_bl, i_f, i_t]
                    imask = input_tf_weights[i_f, i_t] == 0

                    if imask:
                        #Output has already been set to zero in the first loop. 
                        #We don't need to do anything here
                        pass
                    else:
                        if sky_sub and not apply_rms:
                            output_buf[i_bl, i_f, isubblock*nt + i_t] = (isamp * calval -  Ai[0])

                        elif sky_sub and apply_rms:
                            output_buf[i_bl, i_f, isubblock*nt + i_t] = (isamp * calval - Ai[0]) * multiplier

                        elif apply_rms and not sky_sub:
                            output_buf[i_bl, i_f, isubblock*nt + i_t] = (isamp * calval - Ai[0]) * multiplier + Ai[0] / calval
                

#@njit(parallel=True, cache=True)
def fast_preprocess_multi_mean_single_norm(input_data, bl_weights, fixed_freq_weights, input_tf_weights, output_buf, isubblock, Ai, global_mean, global_Q, N, global_N, calsoln_data, target_input_rms=None, sky_sub = False):
    '''
    Loops over all dimensions of the input_block. Applies the calibration soln,
    Measures the input levels, calculates cas/crs and optionally rescales and does the sky subtraction.

    Ideally, one should just measure the cas and crs in the first pass.
    Then get new masks and use them to mask bad data in the 2nd pass, while accumulating the rms statistics.
    And then apply the measured rms values in the normalisation pass (3rd).
    
    But if you assume that the data would be flagged for the entire block at a time, then one can calculate the RFI masks after normalisation 
    This is because data for which improper rms values would have been computed due to RFI will eventually get masked, so we don't care.
    This allows us to process the data in just 2 passes.

    you would want to just measure the statistics and cas/crs through this function.
    Then you should get the masks using the cas and crs. Then re-apply the 

    
    input_block: Input data array - (nbl, nf, nt). np.ndarray - complex64
    bl_weights: Input weights for baselines - (nbl) ndarray - boolean; 0 means bad, 1 means good
    input_tf_weights: Input weights for tf - (nf, nt) [For example due to dropped packets] ndarray - boolean; 0 means bad, 1 means good
    fixed_freq_weights: Fixed - (nf). np.ndarray - boolean; 0 for bad, 1 for good
    output_buf: Output data array - (nbl, nf, nt*nsubblock). Won't be a masked array - complex64
    isubblock: integer - output_buf can hold mulitple input_blocks - isubblock is the counter
    Ai: (nbl, nf) shaped array - complex64
    global_mean: 1 element array - complex64
    global_Q: 2 element array - float32
    N: (nbl, nf) - int32
    global_N: const - int32
        These need to be initialised with ones at the very beginning, otherwise bad things will happen
    calsoln_data: numpy array containing the calibration solution (nbl, nf) - complex64
    calsoln_mask: numpy array containing the calibration masks (nbl, nf) - boolean
    cas: Sum of amplitude of all baselines - unmasked numpy array (nf, nt) - float
    crs: Sum of real part of all baselines - unmasked numpy array (nf, nt) - float
    cas_N: numpy array to keep track of the numbers added into cas and crs arrays so far (nf, nt) - int16 (must be initialed to 0s)
    target_input_rms: float, the rms value which needs to be set. If None, data will not be rescaled
    sky_sub: bool, Whether to do mean subtraction or not.
    reset_scales: bool, whether to keep on accumulating Ai and Qi values across blocks, or reset to zero at the start of this block
                    Note -- reset_scales flag should set to true when this function is called for the first time, or we need to ensure that
                    Ai, Qi and N are initialised properly outside this function.
    '''
    #TODO -- think about whether changing the order of the input_block could speed things up a bit more
    #TODO -- include the computation of CAS and the masks inside this function's first pass over the data
    #        Right now it is a bit too complicated to allow for a different nt for the flagger
    nbl, nf, nt = input_data.shape
    '''
    if input_mask is None:
        #assert type(input_block)==np.ma.core.MaskedArray, f"Given - {type(input_block)}"
        input_data = input_block.data
        #input_mask = np.any(input_block.mask, axis=0)   #We take the OR of all mask values along the Basline axis given that Keith says that if a packet is dropped, all baselines are gauranteed to be flagged for that time-freq spaxel
        input_mask = input_block.mask

    else:
        input_mask = input_mask
        #assert input_mask.shape == input_block.shape, f"Shape of the input masks should match that of input_block - Input_block.shape = {input_block.shape}, Given shape = {input_mask.shape}"

        if type(input_block) == np.ma.core.MaskedArray:
            input_data = input_block.data
        elif type(input_block) == np.ndarray:
            input_data = input_block
        else:
            #raise ValueError(f"dtype of input block should be np.ma.core.MaskedArray, or nd.ndarray, found = {type(input_block)}")
            return 1
    '''
    input_data = input_data
    reset_scales = isubblock == 0
    if reset_scales:
        global_mean[0] = 0j
        global_Q[0] = 0
        global_Q[1] = 0
        global_N[0] = 1
 
    cal_data = calsoln_data

    if target_input_rms is None:
        target_rms_value = 0
        apply_rms = False
    else:
        target_rms_value = target_input_rms     #I am copying the value in a new variable because numba doesn't like if a variable which can be None, has a multiplication statement within a conditional block.
        apply_rms = True

    for i_bl in range(nbl):

        if bl_weights[i_bl] == 0:
            if reset_scales:
                Ai[i_bl] = 0j
                N[i_bl] = 1

            output_buf[i_bl, :, isubblock*nt:(isubblock+1)*nt] = 0
            continue
                
        for i_f in range(nf):

            if reset_scales:
                Ai[i_bl, i_f] = 0j
                N[i_bl, i_f] = 1

            if fixed_freq_weights[i_f] == 0:
                output_buf[i_bl, i_f, isubblock*nt:(isubblock+1)*nt] = 0
                continue

            cal_samp = cal_data[i_bl, i_f]
            for i_t in range(nt):
                isamp = input_data[i_bl, i_f, i_t]
                imask = input_tf_weights[i_f, i_t] == 0

                if imask:
                    output_buf[i_bl, i_f, isubblock*nt + i_t] = 0

                else:
                    #There is a bug in numba where I cannot set complex_var(128bit).real = real_var(64bit)
                    #See https://github.com/numba/numba/issues/3573

                    resulting_samp = isamp * cal_samp
                    #test = global_N[0]
                    global_Q[0] += (global_N[0] -1)/ global_N[0] * (resulting_samp.real - Ai[i_bl, i_f].real)**2
                    global_Q[1] += (global_N[0] -1)/ global_N[0] * (resulting_samp.imag - Ai[i_bl, i_f].imag)**2
                    global_mean[0] += (resulting_samp - global_mean[0])/ global_N[0]
                    global_N[0] += 1

                    Ai[i_bl, i_f] += (resulting_samp - Ai[i_bl, i_f])/ N[i_bl, i_f]
                    N[i_bl, i_f] += 1

                    if not apply_rms and not sky_sub:
                        #We don't need to apply any kind of normalisation, so we can apply the cal right inside the first loop
                        #print(f"shapes of output_buf = {output_buf.shape}, cal_data = {cal_data.shape}")
                        output_buf[i_bl, i_f, isubblock*nt + i_t] = resulting_samp
            #pdb.set_trace()

    if apply_rms or sky_sub:

        pdb.set_trace()
        '''
        rms_val_real = np.sqrt(Qi[i_bl, i_f].real / N[i_bl, i_f])
        rms_val_imag = np.sqrt(Qi[i_bl, i_f].imag / N[i_bl, i_f])
        rms_val = np.sqrt(rms_val_real**2 + rms_val_imag**2) / np.sqrt(2)
        '''

        if global_N[0] == 1:
            return  #All data must have been flagged. If I don't return here, then we get a division by zero error in the line below
        
        rms_val = np.sqrt( (global_Q[0] + global_Q[1]) / (2 * (global_N[0]-1)) )

        if rms_val == 0:
            return
        
        for i_bl in range(nbl):
            if bl_weights[i_bl] == 0:
                continue
            for i_f in range(nf):    
                if fixed_freq_weights[i_f] == 0:
                    continue            

                calval = cal_data[i_bl, i_f]
                #multiplier = calval * target_rms_value  / (rms_val)# * np.abs(calval))
                multiplier = target_rms_value  / (rms_val)# * np.abs(calval))
                #pdb.set_trace()
                #Loop through the data again and apply the various rescale factors and the cal soln
                for i_t in range(nt):
                    isamp = input_data[i_bl, i_f, i_t]
                    imask = input_tf_weights[i_f, i_t] == 0

                    if imask:
                        #Output has already been set to zero in the first loop. 
                        #We don't need to do anything here
                        pass
                    else:
                        if sky_sub and not apply_rms:
                            output_buf[i_bl, i_f, isubblock*nt + i_t] = (isamp * calval -  Ai[i_bl, i_f])

                        elif sky_sub and apply_rms:
                            output_buf[i_bl, i_f, isubblock*nt + i_t] = (isamp * calval - Ai[i_bl, i_f]) * multiplier

                        elif apply_rms and not sky_sub:
                            output_buf[i_bl, i_f, isubblock*nt + i_t] = (isamp * calval - Ai[i_bl, i_f]) * multiplier + Ai[i_bl, i_f] / calval
                


@njit(parallel=False, cache=True)
<<<<<<< HEAD
def fast_preprocess_sos(input_data, bl_weights, fixed_freq_weights, input_tf_weights, output_buf, isubblock, s1, s2, N, calsoln_data, target_input_rms=None, sky_sub = False, global_norm = True):
=======
def fast_preprocess_sos(input_data, bl_weights, fixed_freq_weights, input_tf_weights, output_buf, isubblock, means, s1, s2, N, calsoln_data, target_input_rms=None, sky_sub = False, global_norm = True):
>>>>>>> d05b1e02
    '''
    Loops over all dimensions of the input_block. Applies the calibration soln,
    Measures the input levels, calculates cas/crs and optionally rescales and does the sky subtraction.

    Ideally, one should just measure the cas and crs in the first pass.
    Then get new masks and use them to mask bad data in the 2nd pass, while accumulating the rms statistics.
    And then apply the measured rms values in the normalisation pass (3rd).
    
    But if you assume that the data would be flagged for the entire block at a time, then one can calculate the RFI masks after normalisation 
    This is because data for which improper rms values would have been computed due to RFI will eventually get masked, so we don't care.
    This allows us to process the data in just 2 passes.

    you would want to just measure the statistics and cas/crs through this function.
    Then you should get the masks using the cas and crs. Then re-apply the 

    
    input_block: Input data array - (nbl, nf, nt). np.ndarray - complex64
    bl_weights: Input weights for baselines - (nbl) ndarray - boolean; 0 means bad, 1 means good
    input_tf_weights: Input weights for tf - (nf, nt) [For example due to dropped packets] ndarray - boolean; 0 means bad, 1 means good
    fixed_freq_weights: Fixed - (nf). np.ndarray - boolean; 0 for bad, 1 for good
    output_buf: Output data array - (nbl, nf, nt*nsubblock). Won't be a masked array - complex64
    isubblock: integer - output_buf can hold mulitple input_blocks - isubblock is the counter
    s1: (nbl, nf) shaped array - complex64
    s2: (2, nbl, nf) shaped array - float32
    N: (nbl, nf) - int32
    calsoln_data: numpy array containing the calibration solution (nbl, nf) - complex64
    calsoln_mask: numpy array containing the calibration masks (nbl, nf) - boolean
    cas: Sum of amplitude of all baselines - unmasked numpy array (nf, nt) - float
    crs: Sum of real part of all baselines - unmasked numpy array (nf, nt) - float
    cas_N: numpy array to keep track of the numbers added into cas and crs arrays so far (nf, nt) - int16 (must be initialed to 0s)
    target_input_rms: float, the rms value which needs to be set. If None, data will not be rescaled
    sky_sub: bool, Whether to do mean subtraction or not.
    reset_scales: bool, whether to keep on accumulating Ai and Qi values across blocks, or reset to zero at the start of this block
                    Note -- reset_scales flag should set to true when this function is called for the first time, or we need to ensure that
                    Ai, Qi and N are initialised properly outside this function.
    global_norm: bool, whether to compute the rms normalisation factor per baseline-channel, or per block globally. True means globally.
    '''
    #TODO -- think about whether changing the order of the input_block could speed things up a bit more
    #TODO -- include the computation of CAS and the masks inside this function's first pass over the data
    #        Right now it is a bit too complicated to allow for a different nt for the flagger
    nbl, nf, nt = input_data.shape
    '''
    if input_mask is None:
        #assert type(input_block)==np.ma.core.MaskedArray, f"Given - {type(input_block)}"
        input_data = input_block.data
        #input_mask = np.any(input_block.mask, axis=0)   #We take the OR of all mask values along the Basline axis given that Keith says that if a packet is dropped, all baselines are gauranteed to be flagged for that time-freq spaxel
        input_mask = input_block.mask

    else:
        input_mask = input_mask
        #assert input_mask.shape == input_block.shape, f"Shape of the input masks should match that of input_block - Input_block.shape = {input_block.shape}, Given shape = {input_mask.shape}"

        if type(input_block) == np.ma.core.MaskedArray:
            input_data = input_block.data
        elif type(input_block) == np.ndarray:
            input_data = input_block
        else:
            #raise ValueError(f"dtype of input block should be np.ma.core.MaskedArray, or nd.ndarray, found = {type(input_block)}")
            return 1
    '''
    input_data = input_data
    reset_scales = isubblock == 0
    cal_data = calsoln_data

    if target_input_rms is None:
        target_rms_value = 0
        apply_rms = False
    else:
        target_rms_value = target_input_rms     #I am copying the value in a new variable because numba doesn't like if a variable which can be None, has a multiplication statement within a conditional block.
        apply_rms = True

    for i_bl in prange(nbl):

        if bl_weights[i_bl] == 0:
            if reset_scales:
                s1[i_bl] = 0j
                s2[0, i_bl] = 0
                s2[1, i_bl] = 0
                N[i_bl] = 0

            output_buf[i_bl, :, isubblock*nt:(isubblock+1)*nt] = 0
            continue
                
        for i_f in prange(nf):

            if reset_scales:
                s1[i_bl, i_f] = 0j
                s2[0, i_bl, i_f] = 0
                s2[1, i_bl, i_f] = 0
                N[i_bl, i_f] = 0

            if fixed_freq_weights[i_f] == 0:
                output_buf[i_bl, i_f, isubblock*nt:(isubblock+1)*nt] = 0
                continue

            cal_samp = cal_data[i_bl, i_f]
            for i_t in range(nt):
                isamp = input_data[i_bl, i_f, i_t]
                imask = input_tf_weights[i_f, i_t] == 0

                if imask:
                    output_buf[i_bl, i_f, isubblock*nt + i_t] = 0

                else:
                    #There is a bug in numba where I cannot set complex_var(128bit).real = real_var(64bit)
                    #See https://github.com/numba/numba/issues/3573

                    resulting_samp = isamp * cal_samp
                    N[i_bl, i_f] += 1
                    s1[i_bl, i_f] += resulting_samp
                    s2[0, i_bl, i_f] += resulting_samp.real**2
                    s2[1, i_bl, i_f] += resulting_samp.imag**2
                    
                    if not apply_rms and not sky_sub:
                        #We don't need to apply any kind of normalisation, so we can apply the cal right inside the first loop
                        #print(f"shapes of output_buf = {output_buf.shape}, cal_data = {cal_data.shape}")
                        output_buf[i_bl, i_f, isubblock*nt + i_t] = resulting_samp
            #pdb.set_trace()

    if apply_rms or sky_sub:

        #pdb.set_trace()

        if np.all(s2 == 0):
            return
    
        nonzeros = N > 0
        means[nonzeros] = s1[nonzeros] / N[nonzeros]

        if global_norm:
            global_N = N.sum()
            global_s2_real = s2[0].sum() + (N * means.real**2).sum() - 2 * (means.real * s1.real).sum()
            global_s2_imag = s2[1].sum() + (N * means.imag**2).sum() - 2 * (means.imag * s1.imag).sum()

            rms_real = np.sqrt(global_N * global_s2_real) / global_N
            rms_imag = np.sqrt(global_N * global_s2_imag) / global_N
            rms_val = np.sqrt(rms_real**2 + rms_imag**2) / np.sqrt(2)

            if rms_val == 0:
                multiplier = 1
            else:
                multiplier = target_rms_value / rms_val
            
        for i_bl in prange(nbl):
            if bl_weights[i_bl] == 0:
                continue
            for i_f in prange(nf):    
                if fixed_freq_weights[i_f] == 0:
                    continue            

                if not global_norm:
                    rms_real = np.sqrt(N[i_bl, i_f] * s2[0, i_bl, i_f] - s1[i_bl, i_f].real**2) / N[i_bl, i_f]
                    rms_imag = np.sqrt(N[i_bl, i_f] * s2[1, i_bl, i_f] - s1[i_bl, i_f].imag**2) / N[i_bl, i_f]
                    rms_val = np.sqrt(rms_real**2 + rms_imag**2) / np.sqrt(2)

                    if rms_val == 0:
                        multiplier = 1
                    else:
                        multiplier = target_rms_value / rms_val
            

                calval = cal_data[i_bl, i_f]
                #Loop through the data again and apply the various rescale factors and the cal soln
                for i_t in prange(nt):
                    isamp = input_data[i_bl, i_f, i_t]
                    imask = input_tf_weights[i_f, i_t] == 0

                    calibrated_samp = isamp * calval

                    if imask:
                        #Output has already been set to zero in the first loop. 
                        #We don't need to do anything here
                        pass
                    else:
                        if sky_sub and not apply_rms:
                            output_buf[i_bl, i_f, isubblock*nt + i_t] = (calibrated_samp -  means[i_bl, i_f])

                        elif sky_sub and apply_rms:
                            #output_buf[i_bl, i_f, isubblock*nt + i_t] = calibrated_samp
                            output_buf[i_bl, i_f, isubblock*nt + i_t] = (calibrated_samp - means[i_bl, i_f]) * multiplier

                        elif apply_rms and not sky_sub:
                            output_buf[i_bl, i_f, isubblock*nt + i_t] = (calibrated_samp - means[i_bl, i_f]) * multiplier + means[i_bl, i_f] / calval
                
def create_tabs(vis_array, phasor_array, tab_array):
    '''
    vis_array - (nbl, nf, nt), Input visibilities
    phasor_array - (nsrc, nbl, nf), the phasor array to multiply with
    tab_array - (nsrc, nf, nt), the array that stores the output
    '''

    tab_array[:] = np.sum((vis_array[None, ...] * phasor_array[..., None]).real, axis=1)

@njit(parallel=False, cache=True)
def create_tabs_numba(vis_array, phasor_array, tab_array):
    '''
    vis_array - (nbl, nf, nt), Input visibilities
    phasor_array - (nsrc, nbl, nf), the phasor array to multiply with
    tab_array - (nsrc, nf, nt), the array that stores the output
    '''
    nbl, nf, nt = vis_array.shape
    nsrc, nbl, nf = phasor_array.shape

    for i_t in prange(nt):
        for isrc in prange(nsrc):
            for i_f in prange(nf):
                for i_bl in range(nbl):
                    tab_array[isrc, i_f, i_t] += (vis_array[i_bl, i_f, i_t] * phasor_array[isrc, i_bl, i_f]).real

class TAB_handler:
    
    def __init__(self, target_coords, plan, outdir):
        '''
        target_coords: np.ndarray/list - 1D (nsrc), contains a list of desired (RA, DEC) as astropy.SkyCoord objects
        plan: craco.pipeline_plan.PipelanPlan object
        outdir: str, path to the output directory where the tab filterbanks need to be saved
        '''
        self.target_coords = target_coords
        self.nsrc = len(self.target_coords)
        self.plan = plan
        self.outdir = outdir
        self.tab_array = np.zeros((self.nsrc, plan.nf, plan.nt), dtype=np.float32)
        self.initialise_filterbanks()
        #return self.fouts

    def create_phasors(self, phase_center_coord, uvws, freqs):
        '''
        Creates the phasors needed to phase up to a point source at a given coordinate
        Implements the np.exp(2*pi*j * f / c * blvec . dircos) component.

        Input
        -----
        phase_center_coord: astropy.SkyCoord, the coordinate of the phase center as astropy.skycoord object
        uvws: np.ndarray - 2D (nbl, 3), contains a list of UVW values (in seconds) for all baselines
        freqs: np.ndarray - 1D (nf), contains a list of all frequencies (in Hertz) for all channels 
        
        Returns
        -------
        phasor_array: np.ndarray - complex64 - 3D (nsrc, nbl, nf) - contains the phasors that can be multiplied directly with the visibilities
        '''

        nsrc = self.nsrc
        nbl = len(uvws)
        nf = len(freqs)
        fake_baseline_order = np.arange(nbl)
        phasor_array = np.zeros((nsrc, nbl, nf), dtype=np.complex64)

        for isrc, src_coord in enumerate(self.target_coords):
            lm = craco.coord2lm(src_coord, phase_center_coord)
            phasor_array[isrc] = craco.pointsource(1, lm, freqs, fake_baseline_order, uvws)

        self.phasor_array = phasor_array
        return self.phasor_array
    
    def initialise_filterbanks(self):
        common_hdr = {
                        'nbits':32,
                        'nchans': self.plan.nf,
                        'nifs': 1,
                        'tstart': self.plan.tstart.utc.mjd,
                        'tsamp': self.plan.tsamp_s.value,
                        'fch1': self.plan.fmin/1e6,
                        'foff': self.plan.foff/1e6,
        }
        self.fouts = []
        for isrc in range(self.nsrc):
            fname = os.path.join(self.outdir, f"tab_{isrc:02g}.fil")
            hdr = common_hdr.copy()
            hdr['src_raj_deg'] = self.target_coords[isrc].ra.deg
            hdr['src_dej_deg'] = self.target_coords[isrc].dec.deg
            self.fouts.append(sigproc.SigprocFile(fname, 'wb', hdr))

    def dump_to_fil(self):
        for isrc in range(self.nsrc):
             self.tab_array[isrc].T.tofile(self.fouts[isrc].fin)

    def __call__(self, vis_array):
        self.tab_array[:] = 0
        create_tabs_numba(vis_array, self.phasor_array, self.tab_array)
        self.dump_to_fil()
            
    def close(self):
        for isrc in range(self.nsrc):
            self.fouts[isrc].fin.close()


class FastPreprocess:

    #TODO -- add the capacity to write filterbank out for the masked values

    def __init__(self, blk_shape, cal_soln_array, values, fixed_freq_weights, sky_sub = True, global_norm = True):
        self.cal_soln_array = self.make_averaged_cal_sol(cal_soln_array)
        self.dflag_nt = values.dflag_tblk
        self.dflag_fradius = values.dflag_fradius
        self.dflag_fthreshold = values.dflag_cas_threshold
        self.fixed_freq_weights = fixed_freq_weights
        assert len(fixed_freq_weights) == blk_shape[1]
        self.global_norm = global_norm
        self.target_input_rms = values.target_input_rms
        self.sky_sub = sky_sub

        self.blk_shape = blk_shape
        nbl, nf, nt = blk_shape
        self.interim_means = np.zeros((nbl, nf), dtype=np.complex128)
        self.s1 = np.zeros((nbl, nf), dtype = np.complex128)
        self.s2 = np.zeros((2, nbl, nf), dtype = np.float64)
        self.N = np.zeros((nbl, nf), dtype = np.int32)

        self.cas_block = np.zeros((nf, nt), dtype=np.float64)
        self.crs_block = np.zeros((nf, nt), dtype=np.float64)

        self.output_buf = np.zeros(blk_shape, dtype=np.complex64)
        #self.output_buf = np.zeros((nrun, nuv, ncin, 2), dtype=np.int16)
        #self.lut = fast_bl2uv_mapping(nbl, nchan)       #nbl, nf, 3 - irun, iuv, ichan

    @property
    def means(self):
        return self.s1 / self.N
    
    @property
    def stds(self):
        std_real_sq = (self.N * self.s2[0] - self.s1.real) 
        std_imag_sq = (self.N * self.s2[1] - self.s1.imag) 
        std = np.sqrt( (std_real_sq + std_imag_sq) / 2 ) / self.N
        return std
    
    @property
    def global_mean(self):
        return self.s1.sum() / self.N.sum()
    
    @property
    def global_std(self):
        global_N = self.N.sum()
        global_s2_real = self.s2[0].sum() + (self.N * self.means.real**2).sum() - 2 * (self.means.real * self.s1.real).sum()
        global_s2_imag = self.s2[1].sum() + (self.N * self.means.imag**2).sum() - 2 * (self.means.imag * self.s1.imag).sum()

        std_real_sq = global_N * global_s2_real
        std_imag_sq = global_N * global_s2_imag 
        std_val = np.sqrt( (std_real_sq + std_imag_sq) / 2 ) / global_N

        return std_val


    def make_averaged_cal_sol(self, cal_soln_array):
        '''
        Takes the calibration solution masked array, checks if the soln has the polarisation axis in it.
        If so, it takes the average across the pol axis and returns the data.
        Otherwise leaves it as is.
        It fills out the masks elements with 0s

        Input
        -----
        cal_soln_array: np.ma.core.MaskedArray - shape (nbl, nf, npol, ...)

        Returns
        -------
        cal_soln_array: np.array - shape (nbl, nf, ...)
        '''
        assert type(cal_soln_array) == np.ma.core.MaskedArray
        cal_soln_array.fill_value = 0
        if cal_soln_array.ndim == 4:
            return cal_soln_array.mean(axis=2).filled().squeeze()
        else:
            return cal_soln_array.filled().squeeze()

    def prepare_weights_and_block_from_masked_array(self, input_block):
        '''
        Extracts the bl_weights, fixed_freq_weights and input_tf_weights from a 3-D input_block
        Fills the masked values in the input_block with 0s

        Input
        -----
        input_block: np.ma.core.MaskedArray
                    The input data block of shape (nbl, nf, nt) with an associated mask

        Returns
        -------
        input_data: np.ndarray
                    The input data block of shape (nbl, nf, nt) after filling out masked elements with 0s
        bl_weights: np.ndarray
                    The baseline wights array of shape (nbl)
        input_tf_weights: np.ndarray
                    The input weights array of shape (nf, nt)
        fixed_freq_weights: np.ndarray
                    The fixed frequency weights array of shape (nf)
        '''
        masks = input_block.mask
        bl_weights = np.empty(masks.shape[0],dtype=bool)
        for ii, bl in enumerate(masks):
            bl_weights[ii] = ~np.all(bl)

        tf_weights = ~input_block[bl_weights].mask[0]

        input_block.fill_value = 0
        return input_block.filled().squeeze(), bl_weights, tf_weights


    def __call__(self, input_block, bl_weights = None, input_tf_weights = None):
        '''
        Performs the preprocessing steps on input_block
        '''
        if type(input_block) == np.ma.core.MaskedArray:
            input_data, bl_weights, input_tf_weights = self.prepare_weights_and_block_from_masked_array(input_block)
        else:
            input_data = input_block
            if bl_weights is None or input_tf_weights is None:
                raise ValueError(f"I need bl_weights, fixed_freq_weights and input_tf_weights to be provided if the input block is not a masked array")
            assert len(bl_weights) == self.blk_shape[0]
            assert input_tf_weights.shape == self.blk_shape[1:]
    
        fast_cas_crs(input_data=input_data, 
                        bl_weights=bl_weights, 
                        fixed_freq_weights=self.fixed_freq_weights,
                        input_tf_weights=input_tf_weights,
                        cas = self.cas_block, 
                        crs = self.crs_block)
        
        get_simple_dynamic_rfi_masks(self.cas_block, self.crs_block,
                                        finest_nt = self.dflag_nt,
                                        tf_weights=input_tf_weights,
                                        freq_radius=self.dflag_fradius,
                                        freq_threshold=self.dflag_fthreshold)
        
        fast_preprocess_sos(input_data=input_data,
                            bl_weights=bl_weights,
                            fixed_freq_weights=self.fixed_freq_weights,
                            input_tf_weights=input_tf_weights,
                            output_buf=self.output_buf,
                            isubblock=0,
                            means=self.interim_means,
                            s1 = self.s1,
                            s2 = self.s2,
                            N=self.N,
                            calsoln_data=self.cal_soln_array,
                            target_input_rms=self.target_input_rms,
                            sky_sub=self.sky_sub,
                            global_norm=self.global_norm)



class Calibrate:
    #TODO remove the dependence of Calibrate on plan -- needs to propage through to the calibration.py's CalSolution class
    def __init__(self, plan, block_dtype, miriad_gains_file, baseline_order, keep_masks = True):
        self.gains_file = miriad_gains_file
        self.baseline_order = baseline_order
        self.plan = plan
        self.reload_gains()

        if block_dtype not in [np.ndarray, np.ma.core.MaskedArray, dict]:
            raise ValueError("Unknown dtype of block provided")

        #self.block_dtype = block_dtype
        self.keep_masks = keep_masks
        

    def reload_gains(self):
        #self.ant_gains, _ = calibration.load_gains(self.gains_file)
        #self.gains_array = calibration.soln2array(self.ant_gains, self.baseline_order)
        self.plan.values.calibration = self.gains_file
        calsoln_obj = calibration.CalibrationSolution(plan = self.plan)
        self.gains_array = calsoln_obj.solarray.copy()
        self.gains_pol_avged_array = self.gains_array.mean(axis=-2, keepdims=True).astype(self.gains_array.dtype)
        if type(self.gains_array) == np.ma.core.MaskedArray:
            self.sol_isMasked = True
        else:
            self.sol_isMasked = False

    def apply_calibration(self, block):
        block_isMasked, nPol, block_type = get_isMasked_nPol(block)
        #assert block_type == self.block_dtype, f"You Liar!, {block_type}, {self.block_dtype}"

        if block_type == dict:
            #print(f"Baseline order is: {self.baseline_order}")
            for ibl, blid in enumerate(self.baseline_order):
                #print(f"ibl {ibl}, blid={blid}, npol= {nPol}, bldata.shape = {block[blid].shape}, gains_array.shape = {self.gains_array.shape, self.gains_pol_avged_array.shape}")
                if nPol == 2:
                    block[blid] = self.gains_array[ibl, ...] * block[blid] 
                elif nPol ==1:
                    block[blid] =  self.gains_pol_avged_array[ibl, ...] * block[blid]
                elif nPol ==0:
                    block[blid] = self.gains_pol_avged_array[ibl, ...].squeeze()[..., None] * block[blid]
                else:
                    raise ValueError(f"Expected nPol 0, 1, or 2, but got {nPol}")
                
                #print(f"~~~~~~~~~~ 'apply_calibration() says' The shape of block[{blid}] is {block[blid].shape}")
                
                if self.keep_masks or (not block_isMasked and not self.sol_isMasked):
                    pass
                else:
                    block[blid] = np.asarray(block[blid])
            return block

        else:
            
            if nPol == 2:
                calibrated_block = self.gains_array * block
            elif nPol == 1:
                calibrated_block = self.gains_pol_avged_array * block
            elif nPol == 0:
                calibrated_block = self.gains_pol_avged_array.squeeze()[..., None] * block
            else:
                raise ValueError(f"Expected nPol 0, 1, or 2, but got {nPol}")

            if self.keep_masks or (not block_isMasked and not self.sol_isMasked):
                return calibrated_block
            else:
                calibrated_block.data[calibrated_block.mask] = 0
                return np.asarray(calibrated_block)


class RFI_cleaner:
    def __init__(self, block_dtype, baseline_order):
        '''
        block_dtype: dtype (np.ndarry or np.ma.core.MaskedArray or dict)
                    The data type of the block that will be passed
        baseline_order: list or 1-D numpy array
                A list of the blids in the same order as they would
                be arranged in the block if it is an array. Not required 
                if block_dtype is a dict (where the block itself contains
                the blids as keys)
        '''
        if block_dtype not in [np.ndarray, np.ma.core.MaskedArray, dict]:
            raise ValueError("Only np.ndarrays and np.ma.core.MaskedArrays are currently supported")

        self.block_dtype = block_dtype
        self.baseline_order = baseline_order

    def flag_chans(self, block, chanrange, flagval=0):
        '''
        Sets a given range of channels to value flagval
        '''
        self.isMasked, self.pol_axis_exists, _ = get_isMasked_nPol(block)
        for ibl, bldata in enumerate(block):
            if self.isMasked:
                block[ibl].mask[chanrange, ...] = True
                block[ibl][chanrange, ...] = flagval
            else:
                block[ibl][chanrange, ...] = flagval
        return block

    def get_freq_mask(self, baseline_data, threshold=5.0):
        #Take the mean along the pol axis and rms along the time axis

        if self.pol_axis_exists:
            rms = baseline_data.mean(axis=1).std(axis=-1).squeeze()
        else:
            rms = baseline_data.std(axis=-1).squeeze()

        mask, votes = iqrm_mask(rms, radius = len(rms), threshold=threshold)
        return mask

    def get_time_mask(self, baseline_data, threshold = 5.0):
        #Take the mean along the pol axis and rms along freq axis
        if self.pol_axis_exists:
            #print("Shape of baseline_data given to me is=  ",baseline_data.shape)
            rms = baseline_data.mean(axis=1).std(axis=0).squeeze()
        else:
            #print("Shape of baseline_data given to me is=  ~~~~~~",baseline_data.shape)
            rms = baseline_data.std(axis=0).squeeze()

        #print("LEN(RMS)  =  ", len(rms))
        mask, votes = iqrm_mask(rms, radius = len(rms)/ 10, threshold=threshold)
        return mask


    def get_IQRM_autocorr_masks(self, block, freq=True, time=True):
        autocorr_masks = {}
        for ibl, baseline_data in enumerate(block):
            a1, a2 = bl2ant(self.baseline_order[ibl])
            if a1 != a2:
                continue
            
            if freq:
                autocorr_freq_mask = self.get_freq_mask(baseline_data, threshold=5)
                autocorr_masks[str(a1) + 'f'] = autocorr_freq_mask 
            if time:
                autocorr_time_mask = self.get_time_mask(baseline_data)
                autocorr_masks[str(a1) + 't'] = autocorr_time_mask
        return autocorr_masks

    def clean_bl_using_autocorr_mask(self, ibl, baseline_data, autocorr_masks, freq, time):
        #print("Cleaning autocorr for ibl", ibl, "the ant is going to be ", bl2ant(self.baseline_order[ibl]))
        if len(autocorr_masks) == 0:
            return baseline_data
        ant1, ant2 = bl2ant(self.baseline_order[ibl])
        if freq:
            autocorr_freq_mask = autocorr_masks[str(ant1) + 'f'] | autocorr_masks[str(ant2) + 'f']
            if self.isMasked:
                baseline_data.mask[autocorr_freq_mask] = True
                baseline_data.data[autocorr_freq_mask] = 0
            else:
                baseline_data[autocorr_freq_mask] = 0

        if time:
            autocorr_time_mask = autocorr_masks[str(ant1) + 't'] | autocorr_masks[str(ant2) + 't']
            if self.isMasked:
                baseline_data.mask[..., autocorr_time_mask] = True
                baseline_data.data[..., autocorr_time_mask] = 0
            else:
                baseline_data[..., autocorr_time_mask] = 0

        return baseline_data


    def run_IQRM_cleaning(self, block, maf, mat, mcf, mct, mcasf, mcast):
        '''
        Does the IQRM magic

        block needs to be a np.ndarray or np.ma.core.MaskedArray
        Each block data should have shape (nbl, nf, npol, nt) or (nbl, nf, nt)

        All of the remaining flags need boolean values (True/False)
        maf: Mask auto-corrs in freq (True to enable, False to disable)
        mat: Mask auto-corrs in time (True to enable, False to disable)
        mcf: Mask cross-corrs in freq (True to enable, False to disable)
        mct: Mask cross-corrs in time (True to enable, False to disable)
        mcasf: Mask cross-amp sum in freq (True to enable, False to disable)
        mcast: Mask cross-amp sum in time (True to enable, False to disable)

        Returns
        -------
        autocorr_masks: dict
            Dictionary containing autocorr_masks keyed by antid (1 - 36) + 'f' or 't', valued by a 1-D numpy array of len nf/nt
        crosscorr_masks: dict
            Dictionary containing crosscorr_masks keyed by blid (256*a1 + a2) + 'f' or 't', valued by 1-D numpy array of len nf/nt
        cas_masks: dict
            Single element dictionary keyed by 'f' or 't', valued by a 1-D numpy array of len nf/nt
        '''
        autocorr_masks = {}
        crosscorr_masks = {}
        cas_masks = {}

        assert type(block) == self.block_dtype, "You Liar!"

        self.isMasked, self.pol_axis_exists, _ = get_isMasked_nPol(block)

        if maf or mat:
            autocorr_masks = self.get_IQRM_autocorr_masks(np.abs(block), maf, mat)

            #print("autocorr masks are", autocorr_masks)
        
        if mcast or mcasf:
            cas_sum = np.zeros_like(block[0])

        if maf or mat or mcf or mct or mcasf or mcast:
           for ibl, baseline_data in enumerate(block):

                if self.isMasked:
                    block[ibl].data[baseline_data.mask] = 0  #Zero the data where the data is already flagged, to avoid the IQRM getting too swayed by the bad samples
                
                if maf or mat:
                   block[ibl] = self.clean_bl_using_autocorr_mask(ibl, np.abs(baseline_data), autocorr_masks, freq=maf, time=mat)


                if mcf or mct or mcasf or mcast:

                    ant1, ant2 = bl2ant(self.baseline_order[ibl])
                    if ant1 == ant2:            
                       continue

                    if mct:
                        #print("Shape of baseline_data = ", baseline_data.shape)
                        bl_time_mask = self.get_time_mask(np.abs(baseline_data))
                        #print("Shape of time_mask = ", bl_time_mask.shape)

                        if self.isMasked:
                            baseline_data.data[..., bl_time_mask] = 0
                            baseline_data.mask[..., bl_time_mask] = True
                        else:
                            baseline_data[..., bl_time_mask] = 0

                        crosscorr_masks[str(ibl) + 't'] = bl_time_mask

                    if mcf:
                        bl_freq_mask = self.get_freq_mask(np.abs(baseline_data), threshold=5.0)
                        if self.isMasked:
                            baseline_data.data[bl_freq_mask, ...] = 0
                            baseline_data.mask[bl_freq_mask, ...] = True
                        else:
                            baseline_data[bl_freq_mask, ...] = 0

                        crosscorr_masks[str(ibl) + 'f'] = bl_freq_mask

                    block[ibl] = baseline_data
                    if mcasf or mcast:
                        cas_sum += np.abs(baseline_data)


        if mcasf or mcast:
            #Finally find bad samples in the CAS
            cas_masks['f'] = self.get_freq_mask(np.abs(cas_sum), threshold=5)  
            if self.isMasked:
                cas_sum.data[cas_masks['f']] = 0
                cas_sum.mask[cas_masks['f']] = True
            else:
                cas_sum[cas_masks['f']] = 0


            cas_masks['t'] = self.get_time_mask(np.abs(cas_sum))
            #We don't bother zero-ing the cas-sum now since it will not be used any further
            #if self.isMasked:
                #cas_sum[..., cas_masks['t']].data = 0
                #cas_sum[..., cas_masks['t']].mask = True
            #else:
                #cas_sum[..., cas_masks['t']] = 0

            if self.isMasked:
                block.data[:, cas_masks['f'], ...] = 0
                block.mask[:, cas_masks['f'], ...] = True

                block.data[..., cas_masks['t']] = 0
                block.mask[..., cas_masks['t']] = True

            else:
                block[:, cas_masks['f'], ...] = 0
                block[..., cas_masks['t']] = 0

        return block, autocorr_masks, crosscorr_masks, cas_masks

def fill_masked_values(block, fill_value = None):
    '''
    Fill the masked elements with their fill_values, or the provided fill_value
    If the there is no mask, then the same block is returned
    '''
    if type(block) == dict:
        for ibl, bldata in block.items():
            if type(bldata) == np.ma.core.MaskedArray:
                if fill_value is not None:
                    block.fill_value = fill_value
                block[ibl] = bldata.filled()
            else:
                pass
        return block

    elif type(block) == np.ndarray:
        return block

    elif type(block) == np.ma.core.MaskedArray:
        if fill_value is not None:
            block.fill_value = fill_value
        return block.filled()


def get_dm_delays(dm_samps, freqs):
    '''
    Returns delays for each freq in freqs array
    dm_samps is the total delay across the whole band
    delay for fmin will be zero
    '''
    fmin = np.min(freqs)
    fmax = np.max(freqs)
    delay = dm_samps * (1 / fmin**2 - 1 / freqs**2)  / (1 / fmin**2 - 1 / fmax**2)
    delay_samps = np.round(delay).astype(int)
    return delay_samps

def get_dm_pccc(freqs, dm_samps, tsamp):
    '''
    freqs in Hz
    tsamp in s
    '''
    delay_s = dm_samps * tsamp
    fmax = np.max(freqs) * 1e-9
    fmin = np.min(freqs) * 1e-9
    dm_pccc = delay_s / 4.15 / 1e-3 / (1 / fmin**2 - 1 / fmax**2)
    return dm_pccc

def get_dm_samps(freqs, dm_pccc, tsamp):
    '''
    freqs in Hz
    tsamp in s
    '''
    fmax = np.max(freqs) * 1e-9
    fmin = np.min(freqs) * 1e-9
    delays_s = 4.15 * 1e-3 * dm_pccc * (1 / fmin**2 - 1 / fmax**2)
    
    delays_samps = np.round(delays_s / tsamp).astype(int)
    dm_samps = delays_samps
    return dm_samps

class Dedisp:
    def __init__(self, freqs, tsamp,  dm_samps = None, dm_pccc = None):
        self.fch1 = freqs[0]
        self.foff = np.abs(freqs[1] - freqs[0])
        self.freqs = freqs
        self.nchans = len(self.freqs)
        if dm_samps is None:
            if dm_pccc is None:
                raise ValueError("You need to specify either dm_samps or dm_pccc")
            dm_samps = get_dm_samps(freqs, dm_pccc, tsamp)

        self.delays_samps = get_dm_delays(dm_samps, self.freqs)
        #print(f"The computed delays_samps are: {self.delays_samps}")
        self.dm = dm_samps
        self.dm_pccc = get_dm_pccc(freqs, dm_samps, tsamp)
        self.dm_history = None

    def dedisperse(self, iblock, inblock):
        if type(inblock) in [np.ndarray, np.ma.core.MaskedArray]:       #I removed the support for numpy.maksed_array on 12 Feb 2024, but I should add it back"
            block = inblock
        else:
            raise TypeError(f"Expected either np.ndarray or np.ma.core.MaskedArray, but got {type(inblock)}")

        if iblock == 0:
            history_shape = list(block.shape)
            history_shape[-1] = self.dm
            history_shape = tuple(history_shape)

            self.dm_history = np.zeros(history_shape, dtype=block.dtype)
       
        if self.dm == 0:
            return inblock

        attached_block = np.concatenate([self.dm_history, block], axis=-1)
        rolled_block = np.zeros_like(attached_block)
        for ichan in range(self.nchans):
            rolled_block[:, ichan, ...] = np.roll(attached_block[:, ichan, ...], self.delays_samps[ichan])

        self.dm_history = attached_block[..., -self.dm:]

        return rolled_block[..., self.dm:]
        <|MERGE_RESOLUTION|>--- conflicted
+++ resolved
@@ -695,11 +695,7 @@
 
 
 @njit(parallel=False, cache=True)
-<<<<<<< HEAD
-def fast_preprocess_sos(input_data, bl_weights, fixed_freq_weights, input_tf_weights, output_buf, isubblock, s1, s2, N, calsoln_data, target_input_rms=None, sky_sub = False, global_norm = True):
-=======
 def fast_preprocess_sos(input_data, bl_weights, fixed_freq_weights, input_tf_weights, output_buf, isubblock, means, s1, s2, N, calsoln_data, target_input_rms=None, sky_sub = False, global_norm = True):
->>>>>>> d05b1e02
     '''
     Loops over all dimensions of the input_block. Applies the calibration soln,
     Measures the input levels, calculates cas/crs and optionally rescales and does the sky subtraction.
