--- conflicted
+++ resolved
@@ -145,21 +145,17 @@
     flagged_ants = flagged_ants.union(set(values.flag_ants)) # also flag antennas from the cmdline
     flagged_ants = flagged_ants - set(np.arange(6) + 31)
     flag_ant_str = ','.join(sorted(list(map(str, flagged_ants))))
-<<<<<<< HEAD
-    antflag = f'--flag-ants {flag_ant_str}'
 
     if values.search_beams:
         search_beams = f'--search-beams {values.search_beams}'
     else:
-        search_beams = ''
-    
-=======
+        search_beams = ''    
 
     if flag_ant_str:
         antflag = f'--flag-ants {flag_ant_str}'
     else:
         antflag = ''    
->>>>>>> 205a7e7d
+
     # for mpicardcap
     if values.transpose:
         cmd = f'{cmdname} {num_cmsgs} {num_blocks} {num_msgs} {pol} {spi} {card} {fpga} {block} {max_ncards} --outdir {scandir} {fcm} --transpose-nmsg=2 --save-uvfits-beams 0-35 --vis-tscrunch 4 {metafile} {antflag} {search_beams}'
