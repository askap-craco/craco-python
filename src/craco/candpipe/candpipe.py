--- conflicted
+++ resolved
@@ -18,10 +18,7 @@
 from astropy.io import fits
 from astropy.wcs import WCS
 from craco.candidate_writer import CandidateWriter
-<<<<<<< HEAD
-=======
 from craco.dataframe_streamer import DataframeStreamer
->>>>>>> c56d9019
 import pandas as pd
 
 from . import steps
@@ -185,19 +182,8 @@
             anti_alias = psf_exists
 
         self.anti_alias = anti_alias
-<<<<<<< HEAD
 
         if anti_alias:
-            if psf_exists:
-                self.load_psf_from_file(0)
-            else:
-                pass
-                # hope that someone calls set_current_psf()
-
-=======
-
-        if anti_alias:
->>>>>>> c56d9019
             self.steps = [
                 steps.cluster.Step(self),
                 steps.time_space_filter.Step(self), 
@@ -217,15 +203,6 @@
                 steps.catalog_cross_match.Step(self),
             ]
 
-<<<<<<< HEAD
-        if not os.path.exists(args.outdir):
-            #npy_append_array cannot create the parent directory upon initialising the file.
-            #So we need to make sure it exists.
-            os.mkdir(args.outdir)
-
-        self.output_npy_dtype = None
-        self.uniq_cands_fout = CandidateWriter(outname = os.path.join(args.outdir, f"candidates.b{self.beamno:02d}.uniq.npy"))
-=======
         os.makedirs(args.outdir, exist_ok=True)
 
         self.output_npy_dtype = None
@@ -235,7 +212,6 @@
         log.info('Writing candpipe output candiates to %s', outname)
         #self.uniq_cands_fout = CandidateWriter(outname)
         self.uniq_cands_fout = DataframeStreamer(outname)
->>>>>>> c56d9019
         if args.save_intermediate:
             self.intermediate_fouts = []
             self.intermediate_npy_dtypes = []
@@ -271,11 +247,8 @@
         self.psf_header = hdr
         self.curr_wcs = WCS(hdr)
         self.curr_psf_iblk = iblk
-<<<<<<< HEAD
-=======
         for step in self.steps:
             step.set_current_wcs(self.curr_wcs, iblk)
->>>>>>> c56d9019
         
         return hdr
 
@@ -322,8 +295,6 @@
         dec_fov = np.abs(h['NAXIS2'] * h['CDELT2'])
 
         return (ra_fov, dec_fov)
-<<<<<<< HEAD
-=======
 
     def get_current_phase_center(self):
         '''
@@ -335,7 +306,6 @@
         assert 0 <= ra < 360
         assert -90 <= dec <= 90
         return (ra, dec)
->>>>>>> c56d9019
     
     def close(self):
         for step in self.steps:
@@ -412,10 +382,7 @@
         # Sometimes for testing we send through a giant batch.
         # We'll only load the PSF frm the first candidate, if possible.
         # assert np.all(cand_in['iblk'] == iblk0), f'Should only get 1 iblk at a time {iblk} != {cand_in["iblk"]}'
-<<<<<<< HEAD
-=======
         iblk0 = -1
->>>>>>> c56d9019
         try:
             iblk = cand_in['iblk']
             if len(cand_in) > 0:
@@ -435,10 +402,6 @@
 
         if cand_out_buf is not None:
             copy_best_cand(cand_out, cand_out_buf)
-<<<<<<< HEAD
-        if hasattr(self, 'uniq_cands_fout'):
-            self.uniq_cands_fout.write_cands(self.convert_df_to_np(cand_out))
-=======
         if hasattr(self, 'uniq_cands_fout'):            
             if iblk0 >= 0 and len(cand_out) > 0:
                 try :
@@ -449,7 +412,6 @@
                     cand_out.to_csv(fname)
                     log.exception('Could not write uniq candidates file. Dumping iblk %s to %s', iblk0, fname)
                     
->>>>>>> c56d9019
         
         return cand_out
 
