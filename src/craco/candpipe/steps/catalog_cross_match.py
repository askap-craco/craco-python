--- conflicted
+++ resolved
@@ -146,12 +146,6 @@
             select_bool = sep < radius
             catcoord = SkyCoord(catra[select_bool], catdec[select_bool], unit=(units.degree))
             d = catdf.iloc[select_bool], catcoord
-<<<<<<< HEAD
-            self.catalogs[catpath] = d
-        
-        d = self.catalogs[catpath]
-        return d
-=======
 
             # cache the answer if the input was reasonable            
             # ra will be Nan if the input block was empty.
@@ -182,7 +176,6 @@
                                                 radius=filter_radius, 
                                                 racol=config['catcols']['ra'][i], 
                                                 deccol=config['catcols']['dec'][i])
->>>>>>> c56d9019
 
 
     def cross_matching(self, candidates, catalogue, coord, 
