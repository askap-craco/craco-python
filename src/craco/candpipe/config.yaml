--- conflicted
+++ resolved
@@ -28,13 +28,8 @@
 filter_radius: 2 # in unit of degree - only select catalogue candidates within this radius
 
 # location for pulsar/RACS/new sources catalogue csv
-<<<<<<< HEAD
-catpath: ['/CRACO/SOFTWARE/ban115/catalogues/atnf_psrcat_localized_no0837.csv', 
-          '/CRACO/DATA_00/craco/wan348/catalogues/racscat_gaussian_0.3Jy.csv', 
-=======
 catpath: ['/CRACO/DATA_00/craco/wan348/catalogues/atnf_psrcat_localized.csv',
           '/CRACO/DATA_00/craco/wan348/catalogues/racscat_gaussian_0.3Jy.csv',
->>>>>>> 8f062ba8
           '/CRACO/DATA_00/craco/wan348/catalogues/craco_updated.csv']
 catcols:
   ra: ['RAJD', 'RA', 'RAD']
