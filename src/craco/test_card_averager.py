--- conflicted
+++ resolved
@@ -1,21 +1,14 @@
 #!/usr/bin/env python
 from craco.card_averager import Averager
-<<<<<<< HEAD
 from craco.cardcap import CardcapFile, get_single_packet_dtype, NCHAN
 from craco.cardcapmerger import CcapMerger
 from craco.utils import ibc2beamchan
-=======
-from craco.cardcap import CardcapFile, get_single_packet_dtype
-from craco.cardcapmerger import CcapMerger
->>>>>>> 8f8e276d
 import numpy as np
 import glob
 import time
 from numba.typed import List
 from pylab import *
 from IPython import embed
-
-<<<<<<< HEAD
 
 nt = 64
 nbeam = 36
@@ -43,26 +36,6 @@
 def test_timing():
     cardfiles = glob.glob('/data/craco/ban115/craco-python/notebooks/data/SB43128/run3/1934_b07_c01+f?.fits')
     assert len(cardfiles) == 6
-=======
-def test_averaging():
-    cardfiles = glob.glob('/data/craco/ban115/craco-python/notebooks/data/SB43128/run3/1934_b07_c01+f?.fits')
-    #assert len(cardfiles) == 6
-
-    nt = 64
-    nbeam = 36
-    nbl = 465
-    nant = 30
-    nfpga = 6
-    nc = 4*nfpga
-    npol = 2
-    polsum = npol == 1
-
-    
-    #cfiles = [CardcapFile(f) for f in cardfiles]
-    #merger = CcapMerger(cardfiles)
-    #fid, blk = next(merger.block_iter())
->>>>>>> 8f8e276d
-
     #fileblocks = [next(f.packet_iter(nt*4*nbeam)) for f in cfiles]
     dtype = get_single_packet_dtype(nbl, True, polsum)
     fileblocks = [np.zeros((nbeam*nc*nt), dtype=dtype) for fpga in range(nfpga)]
@@ -169,23 +142,6 @@
     from IPython import embed
     embed()
 
-    
-
-
-
-
-    
-            
-            
-    
-
-    
-    
-    
-
-
-
-
 def _main():
     test_averaging()
     
