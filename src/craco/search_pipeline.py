#!/usr/bin/env python
import numpy as np
from pylab import *
import os
import pyxrt
from .pyxrtutil import *
import time
import pickle
import copy
from astropy.time import Time
from craft.cmdline import strrange

import craft.craco_plan

from craft.craco_plan import PipelinePlan
from craft.craco_plan import FdmtPlan
from craft.craco_plan import FdmtRun
from craft.craco_plan import load_plan

from craft.craco import printstats
from craft import sigproc

from craft import uvfits
from craft import craco
from craco import calibration, uvfits_meta
from craco.timer import Timer
from craco.vis_subtractor import VisSubtractor
from craco.vis_flagger import VisFlagger
from craco.preprocess import FastPreprocess
from craco.candidate_writer import CandidateWriter
from craco import write_psf as PSF

from Visibility_injector.inject_in_fake_data import FakeVisibility

from collections import OrderedDict
#from trace_event_handler import TraceEventHandler
from astropy import units

import logging
import warnings

DM_CONSTANT = 4.15 # milliseconds and GHz- Shri Kulkarni will kill me

#handler = TraceEventHandler()
#logging.basicConfig(handlers=[logging.StreamHandler(None), handler], level=logging.INFO)
log = logging.getLogger(__name__)


#from craco_pybind11 import boxcar, krnl, fdmt_tunable

'''
Most hard-coded numebrs are updated
'''

# ./test_pipeline.py -R -r -T 1.0 -u frb_d0_t0_a1_sninf_lm00.fits
# search for
# /data/craco/den15c/old_pipeline/realtime_pipeline/imag_fixed_noprelink/golden_candidate has candidates

candidate_dtype = [('snr', np.int16),
                   ('loc_2dfft', np.uint16),
                   ('boxc_width', np.uint8),
                   ('time', np.uint8),
                   ('dm', np.uint16)]

NBLK = 5
NCU = 4
NTIME_PARALLEL = (NCU*2)

#NDM_MAX = krnl.MAX_NDM
NDM_MAX = 1024
HBM_SIZE = int(256*1024*1024)
NBINARY_POINT_THRESHOLD = 6
NBINARY_POINT_FDMTIN    = 5
GRID_LUT_MAX = 180214 # TODO: work out how to calculate this number


def make_fft_config(nplanes:int,
                    stage1_scale:int = 0,
                    stage2_scale:int = 7,
                    bypass_stage1:bool = False,
                    bypass_transpose:bool = False,
                    bypass_stage2:bool = False) -> int:
    '''
    Generates the FFT config word to execute the FFT.

    The layout of this word I got from unzipping fft2d_v2020.2_rtl_d09062021.xo
    And lookin at TEST_SystyolicFFT2D.vhd and fft2d.v, and the result is
    bit 0 - if 1, bypass stage 1 FFT
    bit 1 - if 1, bypass tranpsose stage
    bit 2 - if 1, bypass stage 2 FFT
    bit 3-5 - shifting RIGHT apply at input of the first stage FFT
    bit 6-8 - shifting LEFT to apply at input of the 2nd stage FFT
    bits 16-31 - number of planes to process

    Note: the shift values operate in OPPOSITE SENSES for the 1st and 2nd stage. 
    In the first stage, it shifts RIGHT (i.e. divides by 2^N). In the 2nd stage
    it shifts LEFT (I.e. multiplies by 2^N). 
    With both scale factors equal to zero (i.e. no scaling) the output equals 
    the sum of the inputs times 2^{-10} which implies there's 5 bits of round/truncation happening
    in each FFT stage.


    :nplanes: Number of FFTs to do in this invocation
    :stage1_scale: Shift input LEFT by stage1_scale bits before 1st stage
    :stage2_scale: Shift intermediate data RIGHT by stage2_scale bits before 2nd stage
    :bypass_stage1: Set to True to bypass stage 1 FFT
    :bypass_stage2: Set to True to bypass stage 2 FFT
    :bypass_transpose: Set to Try to bypass transpose

    :returns: FFT config word
    '''
    assert 0 < nplanes < 1<<16
    assert 0 <= stage1_scale < 1<<3
    assert 0 <= stage2_scale << 1<<3

    by_s1 = int(bypass_stage1)
    by_t = int(bypass_transpose)
    by_s2 = int(bypass_stage2)

    word = (nplanes & 0xffff) << 16 | \
            (stage2_scale & 0b111) << 6 | \
            (stage1_scale & 0b111) << 3 | \
            by_s2 << 2 | \
            by_t << 1 | \
            by_s1

    return word

def calc_fft_scale(fft_shift1, fft_shift2):
    '''
    Returns the scaling in accross the FFT2D kernel
    fft_shift1 divides by 2**fft_shift1
    fft_shift2 multiplies by 2**fft_shift2
    
    The whole FFT also divides by 2**10

    So the output is scale = 2**(fft_shift2 - fft_shift1 - 10)

    e.g. for the DC-bin:
    i.e. fft_output[0] = sum(fft_input)*calc_fft_scaling(fft_shift1, fft_shift2)
    '''
    assert 0 <= fft_shift1 <= 7
    assert 0 <= fft_shift2 <= 7
    scale = 2**(fft_shift2 - fft_shift1 - 10)
    
    return scale

def merge_candidates_width_time(cands):
    '''
    Merges candidates that have overlappign width and times for identical DMs and locations
    Assumes data in hardware ordering (whatever that is)

    THIS IT NOT VERY EFFICIENT! But it will work for now

    It is very complicated

    :returns: New candidate list
    '''
    cout = []
    if len(cands) == 0:
        return cands
    
    cands = np.sort(cands, order=['dm', 'loc_2dfft', 'time', 'boxc_width', 'snr'])
    curr_cand = [cands[0]]
    for icand, cand in enumerate(cands[1:]):
        # if it's the same place and DM
        if cand['dm'] == curr_cand[0]['dm'] and cand['loc_2dfft'] == curr_cand[0]['loc_2dfft']:
            # if the current candidate is in time window of the previous one, then group it
            # calcualate start and end times for hte current and first andidates
            # times are inclusive 
            curr_cand_start_time = cand['time'] - cand['boxc_width'] 
            curr_cand_end_time = cand['time'] 
            first_cand_start_time = curr_cand[0]['time'] - cand['boxc_width']
            first_cand_end_time = curr_cand[0]['time']
            if first_cand_start_time <= curr_cand_start_time <= first_cand_end_time:
                curr_cand.append(cand)
            else:
                best_cand =  max(curr_cand, key=lambda c:c['snr'])
                yield best_cand
                curr_cand = [cand]
        else: # change of pixelor DM
            best_cand =  max(curr_cand, key=lambda c:c['snr'])
            yield best_cand
            curr_cand = [cand]

    if len(curr_cand) > 0:
        best_cand =  max(curr_cand, key=lambda c:c['snr'])
        yield best_cand
        

def get_mode():
    mode = os.environ.get('XCL_EMULATION_MODE', 'hw')
    return mode
    
class DdgridCu(Kernel):
    def __init__(self, device, xbin):
        super().__init__(device, xbin, 'krnl_ddgrid_reader_4cu')
  
        
class FfftCu(Kernel):
    def __init__(self, device, xbin, icu):
        super().__init__(device, xbin, 'fft2d',icu=icu)
 
class GridCu(Kernel):
    def __init__(self, device, xbin, icu):
        super().__init__(device, xbin, f'krnl_grid_4cu', icu=icu)

class BoxcarCu(Kernel):
    def __init__(self, device, xbin):
        super().__init__(device, xbin, f'krnl_boxc_4cu')

class FdmtCu(Kernel):
    def __init__(self, device, xbin):
        super().__init__(device, xbin, 'fdmt_tunable_c32')

def instructions2grid_lut(instructions, max_nsmp_uv):
    data = np.array([[i.target_slot, i.uvidx, i.shift_flag, i.uvpix[0], i.uvpix[1]] for i in instructions], dtype=np.int32)
    
    nuvout = len(data[:,0]) # This is the number of output UV, there are zeros in between

    output_index = data[:,0]
    input_index  = data[:,1]
    send_marker  = data[:,2][1::2]

    nuvin = np.sort(input_index)[-1]   # This is the real number of input UV

    max_nparallel_uv = max_nsmp_uv//2
    output_index_hw = np.pad(output_index, (0, max_nsmp_uv-nuvout), 'constant')
    input_index_hw  = np.pad(input_index,  (0, max_nsmp_uv-nuvout), 'constant')
    send_marker_hw  = np.pad(send_marker,  (0, max_nparallel_uv-int(nuvout//2)), 'constant')
    
    return nuvin, nuvout, input_index_hw, output_index_hw, send_marker_hw

def instructions2pad_lut(instructions, npix):
    location = np.zeros(npix*npix, dtype=int)

    data = np.array(instructions, dtype=np.int32)
    upix = data[:,0]
    vpix = data[:,1]

    location_index = vpix*npix+upix
    #location_index = ((npix_half+vpix)%npix)*npix + (npix_half+upix)%npix
    #((FFT_SIZE/2+vpix)%FFT_SIZE)*FFT_SIZE +
    #(FFT_SIZE/2+upix)%FFT_SIZE;

    location_value = data[:,2]+1

    location[location_index] = location_value

    return location
    
def get_grid_lut_from_plan(plan):

    # Hack - get fdmt plan to set values
    fplan = plan.fdmt_plan
    upper_instructions = plan.upper_instructions
    lower_instructions = plan.lower_instructions

    # careful here as craco_plan define nuvmax to be multiple times 8, but we need 2 extra space to pack
    max_nsmp_uv = plan.nuvmax-2
    nuv, nuvout, input_index, output_index, send_marker           = instructions2grid_lut(upper_instructions, max_nsmp_uv)
    h_nuv, h_nuvout, h_input_index, h_output_index, h_send_marker = instructions2grid_lut(lower_instructions, max_nsmp_uv)

    if nuv != h_nuv:
        warnings.warn(f'nuv={nuv} shouldS equal h_nuv={h_nuv}. Or ... should it? THis happens becasuse the lower matrix doesnt include the diagonal and the last UV index used is on the diagona.. Well take the maximum here but perhaps we should have thouught a bit harder. See CRACO-125 for more info')
        nuv = max(nuv, h_nuv)

    nuv_round = nuv+(8-nuv%8)       # Round to 8
    location   = instructions2pad_lut(plan.upper_idxs, plan.npix)
    h_location = instructions2pad_lut(plan.lower_idxs, plan.npix)
    
    shift_marker   = np.array(plan.upper_shifts, dtype=np.uint16)
    h_shift_marker = np.array(plan.lower_shifts, dtype=np.uint16)
    
    lut = np.concatenate((output_index, input_index, send_marker, location, shift_marker, h_output_index, h_input_index, h_send_marker, h_location, h_shift_marker)).astype(np.uint16)
    
    return nuv_round//2, nuvout//2, h_nuvout//2, lut


class Pipeline:
    def __init__(self, device, xbin, plan, alloc_device_only_buffers=False):
        '''
        Make the search pipeline bound to the hardware
        
        :device: XRT device
        :xbin: XCLBIN object
        :plan:PIpeline plan
        :alloc_device_only_buffers: Set to True if you want to be able to manipulate buffers that we normally only use fo rdevice only
        '''
        
        self.device = device
        self.xbin = xbin
        self.plan = plan
        self.alloc_device_only_buffers = alloc_device_only_buffers
        self.device_only_buffer_flag = 'normal' if alloc_device_only_buffers else 'device_only'

        self.grid_reader = DdgridCu(device, xbin)
        self.grids = [GridCu(device, xbin, i) for i in range(4)]
        self.ffts = [FfftCu(device, xbin, i) for i in range(4)]
        self.boxcarcu = BoxcarCu(device, xbin)
        self.fdmtcu = FdmtCu(device, xbin)
        self.all_kernels = [self.grid_reader, self.fdmtcu, self.boxcarcu]
        self.all_kernels.extend(self.grids)
        self.all_kernels.extend(self.ffts)


                
        # FDMT: (pin, pout, histin, histout, pconfig, out_tbkl)
        log.info('Allocating FDMT Input')

        # Need ??? BM, have 5*256 MB in link file, but it is not device only, can only alloc 256 MB?
        #self.inbuf = Buffer((self.plan.fdmt_plan.nuvtotal, self.plan.ncin, self.plan.nt, 2), np.int16, device, self.fdmtcu.krnl.group_id(0)).clear()
        #self.inbuf = Buffer((self.plan.fdmt_plan.nuvtotal, self.plan.nt, self.plan.ncin, self.plan.nuvwide, 2), np.int16, device, self.fdmtcu.krnl.group_id(0)).clear()
        inbuf_shape = (self.plan.nuvrest_max, self.plan.nt, self.plan.ncin, self.plan.nuvwide, 2)
        self.inbuf = Buffer(inbuf_shape, np.int16, device, self.fdmtcu.krnl.group_id(0)).clear()

        log.info(f'FDMT input buffer size {np.prod(inbuf_shape)*2/1024/1024} MB')
        
        # FDMT histin, histhout should be same buffer
        assert self.fdmtcu.group_id(2) == self.fdmtcu.group_id(3), 'FDMT histin and histout should be the same'
        
        log.info('Allocating FDMT history')
        # Need ??? MB, we have 4*256 MB in link file
        # Use multiple HBMs for history FDMT
        # We can only alloc one single HBM, host can only access one single HBM, but kernel can access multiple HBMs
        # However, we need to make sure that in link file, we assign enough HBM for the FDMT history
        self.fdmt_hist_buf = Buffer((HBM_SIZE), np.int8, device, self.fdmtcu.krnl.group_id(2), self.device_only_buffer_flag).clear() # Grr, group_id puts you in some weird addrss space self.fdmtcu.krnl.group_id(2))
        
        
        # pout of FDMT should be pin of grid reader
        if self.fdmtcu.group_id(1) != self.grid_reader.group_id(0):
            warnings.warn(f'Expected fdmt output to be grid reader input. FDMTout = {self.fdmtcu.group_id(1)} != grid reader { self.grid_reader.group_id(0)}. Perhaps it isnt imporant anymore')

        # Grid reader: pin, ndm, tblk, nchunk, nparallel, axilut, load_luts, streams[4]
        log.info('Allocating mainbuf')

        # Has one DDR in link file, which is 8*1024 MB
        #nt_outbuf = NBLK*self.plan.nt
        #self.mainbuf = Buffer((self.plan.nuvrest, self.plan.ndout, nt_outbuf, self.plan.nuvwide,2), np.int16, device, self.grid_reader.krnl.group_id(0)).clear()
        mainbuf_shape = (self.plan.nuvrest_max, self.plan.ndout, NBLK, self.plan.nt, self.plan.nuvwide, 2)

        log.info(f'FDMT output buffer size {np.prod(mainbuf_shape)*2/1024/1024/1024} GB')

        num_mainbufs = 8
        sub_mainbuf_shape  = list(mainbuf_shape)
        sub_mainbuf_shape[0] = (self.plan.nuvrest + num_mainbufs - 1) // num_mainbufs
        log.info(f'Mainbuf shape is {mainbuf_shape} breaking into {num_mainbufs} buffers of {sub_mainbuf_shape}')
        # Allocate buffers in sub buffers - this works around an XRT bug that doesn't let you allocate a large buffer
        # every time you allocate a buffer it stacks the address on top of the previous buffer
        self.all_mainbufs = [Buffer(sub_mainbuf_shape, np.int16, device, self.grid_reader.krnl.group_id(0), self.device_only_buffer_flag).clear() for b in range(num_mainbufs)]
            

        log.info('Allocating boxcar_history')    

        npix = self.plan.npix
        # Require 1024 MB, we have 4 HBMs in link file, which gives us 1024 MB
        NBOX = 7 # Xinping only saves 7 boxcars for NBOX = 8. TODO: change to 8
        self.boxcar_history = Buffer((NDM_MAX, NBOX, npix, npix), np.int16, device, self.boxcarcu.group_id(3), self.device_only_buffer_flag).clear() # Grr, gruop_id problem self.boxcarcu.group_id(3))
        log.info(f"Boxcar history {self.boxcar_history.shape} {self.boxcar_history.size} {self.boxcar_history.itemsize}")
        log.info('Allocating candidates')

        # small buffer
        # The buffer size here should match the one declared in C code
        self.candidates = Buffer(NDM_MAX*self.plan.nbox*16, candidate_dtype, device, self.boxcarcu.group_id(5)).clear() # Grrr self.boxcarcu.group_id(3))

        self.starts = None
        self.cal_solution = calibration.CalibrationSolution(self.plan)

        max_fdmt_config_shape = (plan.nuvrest_max, plan.ncin-1, plan.nuvwide, 2)
        self.fdmt_config_buf = Buffer(max_fdmt_config_shape, np.uint16, self.device, self.fdmtcu.krnl.group_id(4)).clear()
        self.grid_luts = [Buffer((GRID_LUT_MAX, ), np.uint16, self.device, g.krnl.group_id(5)).clear() for g in self.grids]
        ddreader_lut_shape = (len(plan.ddreader_lut),)
        self.ddreader_lut = Buffer(ddreader_lut_shape, np.uint32, self.device, self.grid_reader.group_id(5)).clear()
        log.info('CONFIG LUTS: DDREADER shape= %s dtype=%s FDMT: shape=%s dtype=%s GRID: shape=%s dtype=%s',
                 self.ddreader_lut.shape,
                 self.ddreader_lut.dtype,
                 self.fdmt_config_buf.shape,
                 self.fdmt_config_buf.dtype,
                 self.grid_luts[0].shape,
                 self.grid_luts[0].dtype)

        self.subtractor = None
        values = plan.values
        self.flagger = VisFlagger(values.dflag_fradius,
                                  values.dflag_tradius,
                                  values.dflag_cas_threshold,
                                  values.dflag_ics_threshold,
                                  values.dflag_tblk)
        self.update_plan(plan)
        self.image_starts = None
        self.fdmt_starts = None

    def _update_grid_lut(self,plan):
        # If we are on new version of pipeline
        self.nparallel_uvin, self.nparallel_uvout, self.h_nparallel_uvout, lut = get_grid_lut_from_plan(plan)
        log.info(f'Grid shape {lut.shape} nuv={self.plan.fdmt_plan.nuvtotal}')
        # small buffer
        # For grid with new version pipeline
        # grid LUT shape never changes size, even when nuv changes
        assert lut.shape == self.grid_luts[0].shape, f'Unexpected GRID LUT size. Was: {lut.shape} expected {GRID_LUT_MAX}'
        for l in self.grid_luts:
            l.nparr[:] = lut
            l.copy_to_device()

    def _update_fdmt_lut(self, plan):
        # small buffer
        fdmt_luts = plan.fdmt_plan.fdmt_lut
        assert self.fdmt_config_buf.dtype == fdmt_luts.dtype
        assert self.fdmt_config_buf.shape[1:] == fdmt_luts.shape[1:], f'Unexpected fdmt config buf shape. was {fdmt_luts.shape} expected {self.fdmt_config_buf.shape}'
        assert self.fdmt_config_buf.shape[0] >= fdmt_luts.shape[0], f'Unexpected fdmt config buf shape. was {fdmt_luts.shape[0]} expected {self.fdmt_config_buf.shape[0]}'
        self.fdmt_config_buf.nparr[:] = 0 # reset
        self.fdmt_config_buf.nparr[:fdmt_luts.shape[0],...] = fdmt_luts
        self.fdmt_config_buf.copy_to_device()

    def _update_ddreader_lut(self, plan):
        # DD reader lookup table
        assert plan.ddreader_lut.shape == self.ddreader_lut.shape, f'Unexpected DDREADER lut shape. Was {plan.ddreader_lut.shape} but expected {self.ddreader_lut.shape}'
        self.ddreader_lut.nparr[:] = plan.ddreader_lut
        self.ddreader_lut.copy_to_device()

    def update_plan(self, plan):
        '''
        Copies the lookup tables from the given plan 
        and sets the plan variable.
        Note: you'd better not fiddle with anything like frequencies, or nbl, otherwise we'll have trouble
        '''
        #uv_shape     = (plan.nuvrest, plan.nt, plan.ncin, plan.nuvwide)
        #assert uv_shape == self.uv_out.shape, f'Mismached uv shape. Was {uv_shape} expected {self.uv_out.shape}'
        self._update_grid_lut(plan)
        self._update_fdmt_lut(plan)
        self._update_ddreader_lut(plan)
        self.fast_baseline2uv = craco.FastBaseline2Uv(plan, conjugate_lower_uvs=True)
        self.uv_out  = np.zeros(plan.uv_shape, dtype=np.complex64)

        self.plan = plan
        

    @property
    def solarray(self):
        return self.cal_solution.solarray

    @property
    def solarray_avgd(self):
        if self.solarray.ndim == 4:
            return self.solarray.mean(axis=2)
        else:
            return self.solarray
        
    @property
    def num_input_cells(self):
        '''
        Returns the total number of cells added together in the grid
        if we have a calibration array, it's the number of good values in the mask
        Otheerwise, it's the product of nbl, and nf from the plan
        Note: solution array may be dual polarisation, in which case this returns the single polarisation size

        '''
        return self.cal_solution.num_input_cells

    def set_channel_flags(self, chanrange, flagval: bool):
        '''
        sets the channel flags. this is done by updating the calibraiton solution
        '''
        return self.cal_solution.set_channel_flags(chanrange, flagval)
        

    def flag_frequencies_from_file(self, flag_frequency_file:str, flagval:bool):
        '''
        Updates channel flags by loading file and oring in new flags
        '''
        return self.cal_solution.flag_frequencies_from_file(flag_frequency_file, flagval)

    
    def copy_mainbuf(p):
        '''
        Make a copy of the main buffer (hwhich had to be split into pieces due to an XRT limitation)
        Joins it all together and returns a newly allocated buffer
        Takes a while, adn could be huge
        '''
        mainbuf_run = p.all_mainbufs[0]
        main_nuv = mainbuf_run.shape[0]
        mainbuf_shape =list(mainbuf_run.shape[:])
        nbuf = len(p.all_mainbufs)
        mainbuf_shape[0] *= nbuf
        mainbuf = np.zeros(mainbuf_shape, dtype=np.int16)
        for b in range(nbuf):
            start = b*main_nuv
            end = (b+1)*main_nuv
            buf = p.all_mainbufs[b]
            buf.copy_from_device()
            d = buf.nparr
            mainbuf[start:end, ...] = d
            
        return mainbuf

    def run_fdmt(self, tblk):
        '''
        Run the FDMT kernel on the given internal block number and return a KernelStart representing the run
        '''
        assert 0 <= tblk < NBLK
        nuv         = self.plan.fdmt_plan.nuvtotal
        nurest      = nuv//8
        log.info('Running fdmt on tblk=%d nurest=%d', tblk, nurest)
        run = self.fdmtcu(self.inbuf, self.all_mainbufs[0], self.fdmt_hist_buf, self.fdmt_hist_buf, self.fdmt_config_buf, nurest, tblk)
        starts = KernelStarts()
        starts.append(run)
        return starts

    def run_image(self, tblk, values):
        '''
        Run the image pipeline and returna list of waitables
        Clears candidate buffers before executing
        '''
        ndm       = self.plan.nd
        nchunk_time = self.plan.nt//NTIME_PARALLEL
        nuv         = self.plan.fdmt_plan.nuvtotal
        nparallel_uv = nuv//2
        nurest       = nuv//8

        assert nuv % 2 == 0
        assert nuv % 8 == 0
        
        assert nparallel_uv == self.nparallel_uvin, f'The number from pipeline plan should be the same as we calculated based on indexs from pipeline plan. me={nparallel_uv} self={self.nparallel_uvin} nuv={nuv} nurest={nurest}'

        # load lookup tables for ddgrid reader- slows thigns down but do it always for now
        load_luts = 1

        nplane = ndm*nchunk_time
        fft_shift1 = values.fft_shift1 # How much to shift the stage 1 FFT input by
        fft_shift2 = values.fft_shift2 # How much to shift the stage 2 FFT input by
        fft_cfg = (nplane << 16) + (fft_shift2 << 6) + (fft_shift1 << 3)
        fft_cfg2 = make_fft_config(nplane,
                                   fft_shift1,
                                   fft_shift2)
        assert fft_cfg == fft_cfg2, f'Bad fft_cfg calculation. {fft_cfg:x}!={fft_cfg2:x}'

        # scale threshold by target RMS and signal/noise scale
        signal_scale, noise_scale = self.calculate_processing_gain(fft_shift1, fft_shift2)
        threshold = values.threshold
        assert threshold >= 0, f'Invalid threshold:{threshold}'

        img_noiselevel = self.plan.values.target_input_rms*noise_scale
        bc_noiselevel = img_noiselevel / 4 # for some reason BOXCAR values are 4x smaller than image values - check with Xinping
        bc_threshold = threshold*bc_noiselevel
        threshold_boxcarval = np.uint16(bc_threshold)
        self.last_bc_noise_level = bc_noiselevel # save for future reference
        assert threshold_boxcarval > 0, f'Invalid threshold boxcar value {threshold_boxcarval}'

        log.info(f'nConfiguration just before pipeline running \nndm={ndm} nchunk_time={nchunk_time} tblk={tblk} nuv={nuv} nparallel_uv={nparallel_uv} nurest={nurest} load_luts={load_luts} nplane={nplane} shift1={fft_shift1} shift2={fft_shift2} fft_cfg={fft_cfg:x} threshold={threshold} imgnoise={img_noiselevel} bcnoise={bc_noiselevel} bcthresh={bc_threshold}={threshold_boxcarval}\n')

        assert ndm < 1024,' It hangs for ndm=1024 - not sure why.'

        # need to clear candidates so if there are no candidates before it's run, nothing happens
        self.clear_candidates()
        log.info('Candidates cleared')
        # IT IS VERY IMPORTANT TO START BOXCAR FIRST! IF YOU DON'T THE PIPELINE CAN HANG!
        starts = KernelStarts()
        starts.append(self.boxcarcu(ndm, nchunk_time, threshold_boxcarval, self.boxcar_history, self.boxcar_history, self.candidates))
        
        for cu in self.ffts:
            starts.append(cu(fft_cfg, fft_cfg))
            
        for cu, grid_lut in zip(self.grids, self.grid_luts):
            starts.append(cu(ndm, nchunk_time, self.nparallel_uvin, self.nparallel_uvout, self.h_nparallel_uvout, grid_lut, load_luts))

        starts.append(self.grid_reader(self.all_mainbufs[0], ndm, tblk, nchunk_time, nurest, self.ddreader_lut, load_luts))

        log.info('%d kernels running', len(starts))
        self.starts = starts
        self.total_retries = 0
        assert starts is not None
        return starts

    def run(self, iblk, values):
        '''
        Runs both FDMT and image pipelines sequentially.
        Not used in proper processing as we want to run then independently on different blocks
        waits for the fdmt to finish but starts and leaves running the image pipeline
        '''

        tblk = iblk % NBLK

        if values.run_fdmt:
            # temporary: finish FDMT before starting image pipeline on same tblk
            #starts.append(self.fdmtcu(self.inbuf, self.mainbuf, self.fdmt_hist_buf, self.fdmt_hist_buf, self.fdmt_config_buf, nurest, tblk))
            # you have to run teh FDMT on a tblk and run the image pipelien on tblk - 1 if you're doing to run them at the same time.
            self.run_fdmt(tblk).wait()

        image_starts = None
        if values.run_image:
            image_starts = self.run_image(tblk, values)
            assert image_starts is not None

        return image_starts


    def wait(self):
        '''
        I'm not sure why I did it this way, rather than waiting on the starts
        Maybe the starts hang for some reason
        '''
        # new XRT doesn't need to poll register
        poll_registers = False
        if poll_registers:
            self.poll_registers()

        if self.starts is not None:
            wait_for_starts(self.starts, self.call_start)
            self.starts = None

    def poll_registers(self):
        '''
        Wait for starts hung with old XRT. We polled registers to work around it.
        WE might not need that anymore
        '''
        log.debug('Sleeping 0.4')
        time.sleep(0.4) # short enough that any reasonable execution will still be running by the time we poll
        for retry in range(1000):
            all_ok = True
            for k in self.all_kernels:
                reg0 = k.krnl.read_register(0x00)
                all_ok &= (reg0 == 0x04)
                log.debug(f'{k.name} reg0={reg0:x} all_ok={all_ok} retry={retry}')

            if all_ok:
                break

            time.sleep(0.01)

        self.total_retries += retry

    def clear_candidates(self):
        '''
        Clear the candidate array
        '''
        # thisis probably a bit extreme, because it sets the whole candidate array to 0, but we
        # We could just set the first entry to zero - I'll work that out later
        self.candidates.clear()
        assert len(self.get_candidates()) == 0
        

    def get_candidates(self):
        '''
        Returns a numpy array of candidates with candidate_dtype structure type
        Copies all data from the device and returns a view containing only the correct number of valid 
        candidates
        :returns: nparray dtype=candidate_dtype size=number of valid canidates
        '''
        self.candidates.copy_from_device()
        # argmax stops at the first occurence of 'True'
        c = self.candidates.nparr
        log.info('Last candidate is %s', c[-1])
        if c[-1]['snr'] != 0:
            warnings.warn('Candidate buffer overflowed')
            candout = c
        else:
            ncand = np.argmax(self.candidates.nparr['snr'] == 0)
            candout = self.candidates.nparr[:ncand]

        # TODO: think about performance here
        return candout.copy()

    def clear_buffers(self, values):
        '''
        Clear main buffer and boxcar and history
        Works whethr we've decieded to map the buffers or not

        For some reason you can't just set the values. But you can run the FDMT 11 times and it will work        '''
        log.info('Clearing mainbuf data NBLK=%s', NBLK)

        if self.alloc_device_only_buffers: # if we have the buffers, we just clear them
            for ibuf, buf in enumerate(self.all_mainbufs):
                buf.clear()
                
            self.inbuf.clear()
            self.fdmt_hist_buf.clear()
            self.boxcar_history.clear()


        else: # If we don't have the bfufers, we have to set the input to 0, and run the pipeline NBLK times
            self.inbuf.clear()
            log.info('Input cleared. Running pipeline')
            for tblk in range(NBLK):
                self.run(tblk, values).wait()

            log.info('Finished clearing pipeline')

    def calibrate_input(self, input_flat_raw):
        '''
        Apply calibration solutions -  Multiply by solution aray
         Need to make a copy, as masked arrays loose the mask if you *= with an unmasked array
        '''
        log.info("Starting calibration")
        if self.solarray is not None:
            # If data is already polsummed, then average the solutions before multiplying
            if self.solarray.ndim == 4 and input_flat_raw.ndim == 3:
                sols = self.solarray.mean(axis=2)
                input_flat = sols*input_flat_raw
            else:
                input_flat = self.solarray*input_flat_raw
        else:
            input_flat = input_flat_raw.copy()

        log.info("Starting normalisation")

        # subtract average over time
        if self.plan.values.subtract >= 0:
            if self.subtractor is None: # TODO: allocate vissubtractor in constructor. It's just tricky to know what the shape will be in advance
                self.subtractor = VisSubtractor(input_flat.shape, self.plan.values.subtract)
                
            input_flat = self.subtractor(input_flat)

        log.info("Starting pol averaging")
        # average polarisations, if necessary
        if input_flat.ndim == 4:
            npol = input_flat.shape[2]
            assert npol == 1 or npol == 2, f'Invalid number of polarisations {npol} {input_flat.shape}'
            if npol == 1:
                input_flat = input_flat[:,:,0,:]
            else:
                input_flat = input_flat.mean(axis=2)

        log.info("Starting rms computation")
        # scale to give target RMS
        targrms = self.plan.values.target_input_rms
        if  targrms > 0:
            # calculate RMS
            real_std = input_flat.real.std()
            imag_std = input_flat.imag.std()
            input_std = np.sqrt(real_std**2+ imag_std**2)/np.sqrt(2) # I think this is right do do quadrature noise over all calibrated data
            # noise over everything
            stdgain = targrms / input_std
            log.info('Input RMS (real/imag) = (%s/%s) quadsum=%s stdgain=%s targetrms=%s', real_std, imag_std, input_std, stdgain, targrms)
            log.info("Applying the rms now")
            input_flat *= stdgain

        return input_flat


    def flag_input(self, input_flat, cas, ics, mask_fil_writer, cas_fil_writer):
        '''
        Update input flagging mask based on running CAS and ICS and IQRM standard deviation
        '''
        return self.flagger(input_flat, cas, ics, mask_fil_writer, cas_fil_writer)

    def calculate_processing_gain(self, fft_shift1, fft_shift2):
        '''
        Calculates the expected signal and noise levels at the images
        returns (signal_gain, noise_gain) as a tuple

        Where signal_gain is the gain applied to a source with a given amplitude per cell/channel in the visibility input
        noise_gain is the RMS in the image to multiply the input noise RMS in the visibilities
        :returns: (signal_gain, noise_gain)
        '''

        nsum = self.num_input_cells
        fft_scale = calc_fft_scale(fft_shift1, fft_shift2)
        signal_gain = nsum*fft_scale
        noise_gain = np.sqrt(nsum)*fft_scale
        return (signal_gain, noise_gain)

    def prepare_inbuf(self, input_flat, values):
        '''
        Converts complex input data in [NBL, NC, *NPOL*, NT] into UV data [NUVWIDE, NCIN, NT, NUVREST]
        Then scales by values.input_scale and NBINARY_POINT_FDMTINPUT 
        Input data can be 3 dimensionsal (assumign NPOL=1) or 4 dimensionsal (assumign NPOL=1 or 2)
        If 4 dimensional, the polarisations are averaged before continuing
        if calibrate is True, calibrates input

        '''


        self.fast_baseline2uv(input_flat, self.uv_out)
        nuvwide = self.uv_out.shape[0]
        self.inbuf.nparr[:nuvwide,:,:,:,0] = np.round(self.uv_out.real*(values.input_scale))
        self.inbuf.nparr[:nuvwide,:,:,:,1] = np.round(self.uv_out.imag*(values.input_scale))
        return self

    def copy_input(self, input_flat, values):
        '''
        Prepares input buffer then copies to device
        '''
        self.prepare_inbuf(input_flat, values)
        self.inbuf.copy_to_device()

    def copy_and_run_pipeline_parallel(self, iblk, values):
        '''
        Runs everythign in parallel
        Assumes inbuf prepared with prepare_inbuf()
        FDMT runs on iblk in parallel with pipeline on iblk-1
        Returns cand_iblk, candidates - cand_iblk is the block relevatn to the candidates we have.
        Currently cand_iblk = iblk - 2 as thats the depth of the pipeline
        
        :iblk: = input block number. Increments by 1 for every call.
        :returns: cand_iblk, candidates
        '''

        fdmt_tblk = iblk % NBLK
        img_tblk = (iblk -1) % NBLK
        cand_iblk = iblk - 2 # candidate block coming from pipeline


        # wait for FDMT
        if self.fdmt_starts is not None:
            self.fdmt_starts.wait()

        # copy input
        self.inbuf.copy_to_device()

        # run fdmt
        self.fdmt_starts = self.run_fdmt(fdmt_tblk)

        # wait for image pipeline
        if self.image_starts is not None:
            self.image_starts.wait()

        # if we've waited successfuly then we can get candidates
        if cand_iblk >= 0:
            candidates = self.get_candidates()
        else:
            candidates = np.zeros(0, dtype=candidate_dtype)

        # only start running once we've run an FDMT
        if iblk >= 1:
            self.image_starts = self.run_image(img_tblk, values)

        return cand_iblk, candidates
        
def location2pix(location, npix=256):

    npix_half = npix//2
    
    vpix = (location//npix)%npix - npix_half
    if (vpix<0):
        vpix = npix+vpix
        
    upix = location%npix - npix_half
    if (upix<0):
        upix = npix+upix
        
    #location_index = ((npix_half+vpix)%npix)*npix + (npix_half+upix)%npix
    return vpix, upix

location2pix = np.vectorize(location2pix)

def cand2str(candidate, npix, iblk, raw_noise_level):
    location = candidate['loc_2dfft']
    lpix, mpix = location2pix(location, npix)
    rawsn = candidate['snr']
    snr = float(candidate['snr']/raw_noise_level)
    s = f"{snr:.1f}\t{lpix}\t{mpix}\t{candidate['boxc_width']}\t\t{candidate['time']}\t{candidate['dm']}\t{iblk}\t{rawsn}"
    return s

cand_str_header = '# SNR\tlpix\tmpix\tboxc_width\ttime\tdm\tiblk\trawsn\n'
cand_str_wcs_header = cand_str_header[:-1] + "\ttotal_sample\tobstime_sec\tmjd\tdm_pccm3\tra_deg\tdec_deg\n"
    

def print_candidates(candidates, npix, iblk, plan=None):
    print(cand_str_header)
    for candidate in candidates:
        print(cand2str(candidate, npix, iblk))

def cand2str_wcs(c, iblk, plan, first_tstart, raw_noise_level):
    s1 = cand2str(c, plan.npix, iblk, raw_noise_level)
    total_sample = iblk*plan.nt + c['time']
    tsamp_s = plan.tsamp_s
    obstime_sec = total_sample*plan.tsamp_s
    mjd = first_tstart.utc.mjd + obstime_sec.value/3600/24
    dmdelay_ms = c['dm']*tsamp_s.to(units.millisecond)
    dm_pccm3 = dmdelay_ms / DM_CONSTANT / ((plan.fmin/1e9)**-2 - (plan.fmax/1e9)**-2)
    lpix,mpix = location2pix(c['loc_2dfft'], plan.npix)
    coord = plan.wcs.pixel_to_world(lpix, mpix)
    s2 = f'\t{total_sample}\t{obstime_sec.value:0.4f}\t{mjd:0.9f}\t{dm_pccm3.value:0.2f}\t{coord.ra.deg:0.8f}\t{coord.dec.deg:0.6f}'
    return s1+s2

def print_candidates_with_wcs(candidates, iblk, plan, raw_noise_level):
    for c in candidates:
        print(cand2str_wcs(c, iblk, plan, raw_noise_level))

def grid_candidates(cands, field='snr', npix=256):
    g = np.zeros((npix, npix))
    for candidx, cand in enumerate(cands):
        vpix, upix = location2pix(cand['loc_2dfft'], npix)
        if field == 'candidx':
            d = candidx
        elif field == 'count':
            d = 1.0
        else:
            d = cand[field]
        g[vpix, upix] += d

    return g

def waitall(starts):
    for istart, start in enumerate(starts):
        log.info(f'Waiting for istart={istart} start={start}')
        start.wait(0)

def my_mjd(s):
    m = Time(s, scale='tai', format='mjd')
    return m

def get_parser():
    from argparse import ArgumentParser, ArgumentDefaultsHelpFormatter
    plan_parser = craft.craco_plan.get_parser()

    parser = ArgumentParser(description='Run search pipeline on a single beam', formatter_class=ArgumentDefaultsHelpFormatter, parents=[plan_parser], conflict_handler='resolve')

    parser.add_argument('-T', '--threshold', action='store', type=float, help='Threshold for pipeline S/N units. Converted to integer when pipeline executed', default=6)
    parser.add_argument('--no-run-fdmt',  action='store_false', dest='run_fdmt', help="Don't FDMT pipeline", default=True)
    parser.add_argument('--no-run-image', action='store_false', dest='run_image', help="Don't Image pipeline", default=True)
    parser.add_argument('--outdir', '-O', help='Directory to write outputs to', default='.')
    parser.add_argument('-w', '--wait',      action='store_true', help='Wait during execution')
    
    parser.add_argument('-b', '--nblocks',   action='store', type=int, help='Number of blocks to process')
    parser.add_argument('-d', '--device',    action='store', type=int, help='Device number')
    parser.add_argument('-x', '--xclbin',    action='store', type=str, help='XCLBIN to load.')
    parser.add_argument('--skip-blocks', type=int, default=0, help='Skip this many bllocks in teh UV file before usign it for UVWs and data')
    parser.add_argument('--start-mjd', type=my_mjd, help='Start MJD (TAI)')
    parser.add_argument('--stop-mjd', type=my_mjd, help='Stop MJD (TAI)')
    parser.add_argument('-s', '--show',      action='store_true',      help='Show plots')
    
    # These three are not used in PipelinePlan ...
    parser.add_argument('-W', '--boxcar_weight', type=str,   help='Boxcar weighting type', choices=('sum','avg','sqrt'), default='sum')
    parser.add_argument('--input-scale', type=float, help='Multiply input by this scale factor before rounding to int16', default=1.0)
    parser.add_argument('-F', '--fft_scale',     type=float, help='Scale FFT output by this amount. If both scales are 1, the output equals the value of frb_amp for crauvfrbsim.py')
    parser.add_argument('--fft-shift1', type=int, help='Shift value for FFT1', default=0)
    parser.add_argument('--fft-shift2', type=int, help='Shift value for FFT2', default=0)
    parser.add_argument('-C','--cand-file', help='Candidate output file txt', default='candidates.txt')
    parser.add_argument('-psf','--save-psf', action='store_true', help='Save psf to disk as fits file every plan_update', default='False')
    parser.add_argument('--dump-mainbufs', type=int, help='Dump main buffer every N blocks', metavar='N')
    parser.add_argument('--dump-fdmt-hist-buf', type=int, help='Dump FDMT history buffer every N blocks', metavar='N')
    parser.add_argument('--dump-boxcar-hist-buf', type=int, help='Dump Boxcar history buffer every N blocks', metavar='N')
    parser.add_argument('--dump-candidates', type=int, help='Dump candidates every N blocks', metavar='N')
    parser.add_argument('--dump-uvdata', type=int, help='Dump input UV data very N blocks', metavar='N')
    parser.add_argument('--dump-input', type=int, help='Dump calibrated baseline data every N blocks', metavar='N')
    parser.add_argument('--show-candidate-grid', choices=('count','candidx','snr','loc_2dfft','boxc_width','time','dm'), help="Show plot of candidates per block")
    parser.add_argument('--injection-file', help='YAML file to use to create injections. If not specified, it will use the data in the FITS file')
    parser.add_argument('--simulate-data', action='store_true', help="Simulate data using the injector instead of reading it from the file. Only to be used in conjunction with the --injection-file option.")
    parser.add_argument('--calibration', help='Calibration .bin file or root of Miriad files to apply calibration')
    parser.add_argument('--target-input-rms', type=float, default=512, help='Target input RMS')
    parser.add_argument('--subtract', type=int, default=256, help='Update subtraction every this number of samples. If <=0 no subtraction will be performed. Must be a multiple of nt or divide evenly into nt')
    parser.add_argument('--flag-ants', type=strrange, help='Ignore these 1-based antenna numbers', default=[])
    parser.add_argument('--flag-chans', help='Flag these channel numbers (strrange)', type=strrange)
    parser.add_argument('--flag-frequency-file', help='Flag channels based on frequency ranges in this file in MHz. One range per line')
    parser.add_argument('--dflag-fradius', help='Dynamic flagging frequency radius. >0 to enable frequency flagging', default=0, type=float)
    parser.add_argument('--dflag-tradius', help='Dynamic flagging time radius. >0 to enable time flagging', default=0, type=float)
    parser.add_argument('--dflag-cas-threshold', help='Dynamic flagging threshold for CAS. >0 to enable CAS flagging', default=0, type=float)
    parser.add_argument('--dflag-ics-threshold', help='Dynamic flagging threshold for ICS. >0 to enable ICS flagging', default=0, type=float)
    parser.add_argument('--dflag-tblk', help='Dynamic flagging block size. Must divide evenly into the block size (256 usually)', default=None, type=int)
    parser.add_argument('--cas-fil', action='store_true', help="Enable saving of the CAS as a filterbank", default=False)
    parser.add_argument('--print-dm0-stats', action='store_true', default=False, help='Print DM0 stats -slows thigns down')
    parser.add_argument('--phase-center-filterbank', default=None, help='Name of filterbank to write phase center data to')
    parser.add_argument('-m','--metadata', help='Path to schedblock metdata .json.gz file')
    parser.add_argument('--update-uv-blocks', help='Update UV coordinates every Nxnt samples (for search_pipeline) or Nx112ms blocks (for MPIpipeline). Set to 0 to disable', type=int, default=256)

    parser.set_defaults(verbose   = False)
    parser.set_defaults(wait      = False)
    parser.set_defaults(show      = False)

    # A lot of these values are fixed at compile time and should be obtained from the firmware
    # - they cant be changed at run time
    
    parser.set_defaults(device    = 0)
    parser.set_defaults(npix      = 256)
    parser.set_defaults(ndm       = 512)
    parser.set_defaults(nt        = 256)
    parser.set_defaults(nbox      = 8)
    parser.set_defaults(nuvwide   = 8)
    parser.set_defaults(nuvmax    = 8192)
    parser.set_defaults(ncin      = 32)
    parser.set_defaults(boxcar_weight = "sum")
    parser.set_defaults(fdmt_scale =1.0)
    parser.set_defaults(fft_scale  =10.0)
    
    parser.set_defaults(os        = "2.1,2.1")
    parser.set_defaults(xclbin    = os.environ.get('XCLBIN'))
    #parser.set_defaults(uv        = "frb_d0_lm0_nt16_nant24.fits")
    #parser.set_defaults(uv        = "frb_d0_t0_a1_sninf_lm00.fits")

    return parser

def do_dump(v, iblk):
    return v is not None and iblk % v == 0


class VisSource:
    def __init__(self, plan, fitsfile, values):
        self.plan = plan
        self.fitsfile = fitsfile
        self.values = values
        if self.values.injection_file is None:
            self.fv = None
            log.info('Reading data from fits %s', self.fitsfile)
        else:
            log.info('Injecting data described by %s', values.injection_file)
            if values.simulate_data:
                vis_source = 'fake'
            else:
                vis_source = None

            self.fv = FakeVisibility(plan, values.injection_file, vis_source = vis_source)

    def __fits_file_iter(self):
        for input_data, uvws in self.fitsfile.fast_time_blocks(self.plan.nt):
            # strip out extra dimensions
            # should now be (nbl, nf, nt)
            input_data = input_data[:,0,0,0,:,0,:]
            
            yield input_data

    def __iter__(self):
        if self.fv is None:
            myiter = self.__fits_file_iter()
        else:
            if self.values.simulate_data:
                myiter = self.fv.gen_fake_blocks()
            else:
                myiter = self.__fits_file_iter()

        return myiter


class PipelineWrapper:
    def __init__(self, planinfo, values, devid, startinfo=None):
        '''
        Create a pipeilne wrapper
        :planinfo: Adapter containg observation info for the plan
        :values: command line arguments
        :device id: pyxrt device ID - I don't recal why this is seaparet
        :startinfo: Info adapter for the beginning of the file - we pull the tstart 
        from this because the planinfo might have a tstart in the future. If None then we use 
        planinfo
        '''
        self.plan = PipelinePlan(planinfo, values)
        self.device = pyxrt.device(devid)
        self.xbin = pyxrt.xclbin(values.xclbin)
        self.uuid = self.device.load_xclbin(self.xbin)
        self.values = values

        if startinfo is None:
            startinfo = planinfo

        self.startinfo = startinfo
        self.first_tstart = startinfo.tstart

        requested_start_mjd = startinfo.tstart if values.start_mjd is None else values.start_mjd
        log.info('Making pipeline wrapper. first_tstart=%s plan_tstart=%s requirested mjd=%s diff=%s', self.first_tstart.tai.mjd,
                 planinfo.tstart.tai.mjd, requested_start_mjd.tai.mjd, (requested_start_mjd - self.first_tstart).to(units.millisecond) )

        # New XRT versions return 'None' for IPs and return kernels instead
        iplist = self.xbin.get_ips()
        if iplist is None:
            iplist = self.xbin.get_kernels()
            
        for iip, ip in enumerate(iplist):
            log.debug('IP %s name=%s', iip, ip.get_name())
                    

        plan = self.plan
        device = self.device
        xbin = self.xbin
        uuid = self.uuid
        beamid = self.plan.beamid

        hdr = {'nbits':32,
               'nchans':plan.nf,
               'nifs':1,
               'src_raj_deg':plan.phase_center.ra.deg,
               'src_dej_deg':plan.phase_center.dec.deg,
               'tstart':self.first_tstart.utc.mjd,
               'tsamp':plan.tsamp_s.value,
               'fch1':plan.fmin/1e6,
               'foff':plan.foff/1e6,
               #'source_name':'UNKNOWN'
        }

        os.makedirs(values.outdir, exist_ok=True)

        if values.phase_center_filterbank is None:
            self.pc_filterbank = None
        else:
            pcfile = os.path.join(values.outdir, values.phase_center_filterbank.replace('.fil',f'b{beamid:02d}.fil'))
            self.pc_filterbank = sigproc.SigprocFile(pcfile, 'wb', hdr)

        mask_fil_hdr = hdr.copy()
        mask_fil_hdr['nbits'] = 1
        mask_fil_fname = os.path.join(values.outdir, f"RFI_tfmask.b{beamid:02d}.fil")
        self.mask_fil_writer = sigproc.SigprocFile(mask_fil_fname, 'wb', mask_fil_hdr)

        self.cas_fil_writer = None
        if values.cas_fil:
            cas_fil_hdr = hdr.copy()
            cas_fil_hdr['nbits'] = 32
            cas_fil_fname = os.path.join(values.outdir, f"CAS_unnorm.b{beamid:02d}.fil")
            self.cas_fil_writer = sigproc.SigprocFile(cas_fil_fname, 'wb', cas_fil_hdr)
        
        # Create a pipeline
        alloc_device_only = values.dump_mainbufs is not None or \
                            values.dump_fdmt_hist_buf is not None or \
                            values.dump_boxcar_hist_buf is not None or \
                            values.dump_input is not None or \
                            values.print_dm0_stats
    
        p = Pipeline(device, xbin, plan, alloc_device_only)

<<<<<<< HEAD
        if planinfo.freq_config.nmasked_channels > 0:
            log.info('Flagging channels from input: %d', planinfo.freq_config.nmasked_channels)
            p.set_channel_flags(planinfo.freq_config.channel_mask, True)
=======
        #TODO - VG - cleanup this mess below where we deal with multiple ways of getting the flag values, and set them inside the pipeline object.. Eww!
        if f.freq_config.nmasked_channels > 0:
            log.info('Flagging channels from input: %d', f.freq_config.nmasked_channels)
            p.set_channel_flags(f.freq_config.channel_mask, True)
>>>>>>> 11656a01
            
        if values.flag_chans:
            log.info('Flagging %d channels %s from command line', len(values.flag_chans), values.flag_chans)
            p.set_channel_flags(values.flag_chans, True)

        if values.flag_frequency_file:
            log.info('Flagging channels from file %s', values.flag_frequency_file)
            p.flag_frequencies_from_file(values.flag_frequency_file, True)

        self.fixed_freq_weights = ~p.cal_solution.solarray.mask[0, :, 0, 0]

        blk_shape = (plan.nbl, plan.nf, plan.nt)
        self.fast_preprocessor = FastPreprocess(blk_shape, p.cal_solution.solarray, values, self.fixed_freq_weights, sky_sub = True, single_norm = True)

        self.pipeline = p
        p.clear_buffers(values)

        # make cand file name 'soemthing.b02.txt' and preserve the extension
        cand_file_bits = values.cand_file.split('.')
        cand_file_bits.insert(-1, f'b{beamid:02d}')
        candfile = os.path.join(values.outdir, '.'.join(cand_file_bits))
        candout = CandidateWriter(candfile, self.first_tstart)
        self.total_candidates = 0
        self.candout = candout
        self.iblk = 0

    def update_plan(self, new_data):
        '''
        Literally make an entire new plan out of the plan info data, and shove int ehlookup tables
        Completley inelegant, but better htan nothing for now
        '''
        log.info('Updating from data')
        old_plan = self.plan
        assert old_plan is not None
        self.plan = PipelinePlan(new_data, self.values, prev_plan=old_plan)
        self.pipeline.update_plan(self.plan)
        return self.plan
    
    def update_plan_from_plan(self, new_plan):
        log.info('Updating plan from plan')
        self.plan = new_plan
        self.pipeline.update_plan(new_plan)
        return self.plan

    def write(self, input_flat, bl_weights=None, input_tf_weights=None, cas=None, ics=None):
        '''
        cas, and ics if specified help with flagging
        '''
        t = Timer()
        self.last_write_timer = t
        p = self.pipeline
        pc_filterbank = self.pc_filterbank
        mask_fil_writer = self.mask_fil_writer
        cas_fil_writer = self.cas_fil_writer
        iblk = self.iblk
        values = self.values
        plan = self.plan

        log.debug("Running block %s input shape=%s dtype=%s", iblk, input_flat.shape, input_flat.dtype)

        if values.simulate_data:
            #Now to make sure that the input data has the desired target input rms I am just going to assume that the simulated data
            #always has an rms of 1 (despite the fact that it is a configurable parameter)

            input_flat_cal = input_flat * values.target_input_rms

        else:
            self.fast_preprocessor(input_flat, bl_weights, input_tf_weights)
            t.tick('preprocessor')
            input_flat_cal = self.fast_preprocessor.output_buf

        if do_dump(values.dump_input, iblk):
            input_flat_cal.dump(f'input_iblk{iblk}.npy')# Saves as a pickle load with np.load(allow_pickle=True)
            t.tick('dump input')
        
        if values.injection_file:
            input_flat_cal = self.vis_source.fv.inject_frb_in_data_block(input_flat_cal, iblk, plan)
            t.tick('inject')

        if pc_filterbank is not None:
            d = input_flat_cal.real.mean(axis=0).T.astype(np.float32)


            log.info('Phase center stats %s', printstats(d))
            d.tofile(pc_filterbank.fin)
            t.tick('PC filterbank')

        p.prepare_inbuf(input_flat_cal, values)
        t.tick('prepare_inbuf')
        
        if do_dump(values.dump_uvdata, iblk):
            p.inbuf.saveto(f'uv_data_iblk{iblk}.npy')
            t.tick('dump uv')

        cand_iblk, candidates = p.copy_and_run_pipeline_parallel(iblk, values)
        t.tick('run')
        
        log.info('Got %d candidates in block %d cand_iblk=%d', len(candidates), iblk, cand_iblk)
        self.total_candidates += len(candidates)
        if len(candidates) > 0:
            self.candout.interpret_and_write_candidates(candidates, cand_iblk, plan, p.last_bc_noise_level)
            t.tick('Write candidates')

        if values.print_dm0_stats:
            bc = p.boxcar_history.copy_from_device().nparr
            s = 'DM0 image stats' + printstats(bc[0,...]) + f'shape={bc.shape}'
            print(s)
            log.info(s)
            t.tick('Print DM0 stats')

        if len(candidates) > 0 and values.show_candidate_grid is not None:
            img = grid_candidates(candidates, values.show_candidate_grid, npix=256)
            imshow(img, aspect='auto', origin='lower')
            show()
            t.tick('grid candidates')

        if do_dump(values.dump_candidates, iblk):
            np.save(f'candidates_iblk{iblk}.npy', candidates) # only save candidates to file - not the whole buffer
            t.tick('dump candidates')
        if do_dump(values.dump_mainbufs, iblk):
            for ib, mainbuf in enumerate(p.all_mainbufs):
                mainbuf.saveto(f'mainbuf_iblk{iblk}_ib{ib}.npy')

            t.tick('dump mainbuf')

        if do_dump(values.dump_fdmt_hist_buf, iblk):
            p.fdmt_hist_buf.saveto(f'fdmt_hist_buf_iblk{iblk}.npy')
            t.tick('dump fdmt hist')

        if do_dump(values.dump_boxcar_hist_buf, iblk):
            p.boxcar_history.saveto(f'boxcar_hist_iblk{iblk}.npy')
            t.tick('dump boxcar')

        logging.info('Write for iblk %d timer: %s', iblk, t)

        self.iblk += 1

    def close(self):
        candout = self.candout
        pc_filterbank = self.pc_filterbank
        mask_fil_writer = self.mask_fil_writer
        cas_fil_writer = self.cas_fil_writer
        values = self.values
        cmdstr =  ' '.join(sys.argv)
        now = datetime.datetime.now()
        logstr = f'# Run {cmdstr} finished on {now}\n'
        candout.write_log(logstr)
        candout.close()
        logging.info('Wrote %s candidates to %s', self.total_candidates, values.cand_file)
        
        if pc_filterbank is not None:
            pc_filterbank.fin.close()

        if mask_fil_writer is not None:
            mask_fil_writer.fin.close()
        
        if cas_fil_writer is not None:
            cas_fil_writer.fin.close()

def _main():
    parser = get_parser()
    values = parser.parse_args()
    if values.verbose:
        logging.basicConfig(level=logging.DEBUG)
    else:
        logging.basicConfig(level=logging.INFO)

    log.info(f'Values={values}')

    assert values.max_ndm == NDM_MAX

    # Create a plan
    f = uvfits_meta.open(values.uv, skip_blocks=values.skip_blocks, metadata_file=values.metadata, start_mjd=values.start_mjd, end_mjd=values.stop_mjd)
    f.set_flagants(values.flag_ants)

    update_uv_blocks = values.update_uv_blocks
    nt = values.nt
    if update_uv_blocks == 0:
        isamp_update = 0
    else:
        assert nt % 2 == 0, 'Seems sensible given were about to divide by 2'
        # half way through first block
        isamp_update = update_uv_blocks * nt // 2

    log.info('Creating UVW data for isamp=%d will update every %d samples', isamp_update, update_uv_blocks*nt)
    plan_info = f.vis_metadata(isamp_update)
    start_info = f.vis_metadata(0)
        
    pipeline_wrapper = PipelineWrapper(plan_info, values, values.device, startinfo=start_info)
    plan = pipeline_wrapper.plan
    vis_source = VisSource(plan, f, values)
    pipeline_wrapper.vis_source = vis_source

    if values.wait:
        input('Press any key to continue...')

    t = Timer()
    try:
        for iblk, input_flat in enumerate(vis_source):
            t.tick('read')
            if values.nblocks is not None and iblk >= values.nblocks:
                log.info('Finished due to values.nblocks=%d', values.nblocks)
                break

            if iblk == 0 and values.save_psf:
                psf_name = os.path.join(values.outdir, f"psf.beam{plan.beamid:02g}.iblk{iblk}.fits")
                log.info("Saving the psf to disk with name=%s", psf_name)
                PSF.write_psf(outname=psf_name, plan=plan, iblk=iblk)

            update_now = update_uv_blocks > 0 and iblk % update_uv_blocks == 0 and iblk != 0
            
            if update_now:
                isamp_update += update_uv_blocks*nt
                plan_info = f.vis_metadata(isamp_update)
                t.tick('get_adapter')
                log.info('Updating plan iblk=%d isamp=%d plan_info=%s', iblk, isamp_update, plan_info)
                latest_plan = pipeline_wrapper.update_plan(plan_info)
                if values.save_psf:
                    psf_name = os.path.join(values.outdir, f"psf.beam{latest_plan.beamid:02g}.iblk{iblk}.fits")
                    log.info("Saving the psf to disk with name=%s", psf_name)
                    PSF.write_psf(outname=psf_name, plan=latest_plan, iblk=iblk)

                t.tick('update_plan')

            pipeline_wrapper.write(input_flat)
            t.tick('write_data')
            log.info("Read for loop %s", t)
            t = Timer()
    except Exception as E:
        raise E
    finally:
        f.close()
        pipeline_wrapper.close()
                     
if __name__ == '__main__':
    _main()<|MERGE_RESOLUTION|>--- conflicted
+++ resolved
@@ -1104,16 +1104,9 @@
     
         p = Pipeline(device, xbin, plan, alloc_device_only)
 
-<<<<<<< HEAD
         if planinfo.freq_config.nmasked_channels > 0:
             log.info('Flagging channels from input: %d', planinfo.freq_config.nmasked_channels)
             p.set_channel_flags(planinfo.freq_config.channel_mask, True)
-=======
-        #TODO - VG - cleanup this mess below where we deal with multiple ways of getting the flag values, and set them inside the pipeline object.. Eww!
-        if f.freq_config.nmasked_channels > 0:
-            log.info('Flagging channels from input: %d', f.freq_config.nmasked_channels)
-            p.set_channel_flags(f.freq_config.channel_mask, True)
->>>>>>> 11656a01
             
         if values.flag_chans:
             log.info('Flagging %d channels %s from command line', len(values.flag_chans), values.flag_chans)
