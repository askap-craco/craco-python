--- conflicted
+++ resolved
@@ -32,11 +32,7 @@
 fixuvfits $uvfits 
 
 if [[ ! -f $outfits ]] ; then
-<<<<<<< HEAD
-    attach_uvws_uvfits -outname $outfits -end_samp $nsamp $uvfits $metafile 
-=======
     attach_uvws_uvfits -outname $outfits -end_samp $nsamp $uvfits $metafile
->>>>>>> 4f81379c
 fi
 
 
