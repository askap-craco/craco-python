#!/bin/bash
echo $UCX_TLS
#rankfile=host1_fpga72_rankfile.txt
#rankfile=host1_fpga6_rankfile.txt
#rankfile=host12_fpga6_rankfile.txt
#rankfile=host11_fpga6_rankfile.txt # seren-10 disk is dead
#rankfile=host1_fpga12_rankfile.txt
#rankfile=host1_fpga36_rankfile.txt
rankfile=$1
shift
<<<<<<< HEAD
mpirun -rf $rankfile   --report-bindings  -x EPICS_CA_ADDR_LIST -x EPICS_CA_AUTO_ADDR_LIST -mca pml ucx -x UCX_TLS -x UCX_IB_GID_INDEX -x UCX_NET_DEVICES `which cardcap` --mpi $@
=======
mpirun --map-by ppr:48:node -oversubscribe --hostfile mpi_seren.txt --report-bindings  -x EPICS_CA_ADDR_LIST -x EPICS_CA_AUTO_ADDR_LIST -mca pml ucx -x UCX_TLS -x UCX_IB_GID_INDEX -x UCX_NET_DEVICES `which cardcap` --mpi $@
>>>>>>> 4f132be4
<|MERGE_RESOLUTION|>--- conflicted
+++ resolved
@@ -8,8 +8,7 @@
 #rankfile=host1_fpga36_rankfile.txt
 rankfile=$1
 shift
-<<<<<<< HEAD
+
 mpirun -rf $rankfile   --report-bindings  -x EPICS_CA_ADDR_LIST -x EPICS_CA_AUTO_ADDR_LIST -mca pml ucx -x UCX_TLS -x UCX_IB_GID_INDEX -x UCX_NET_DEVICES `which cardcap` --mpi $@
-=======
-mpirun --map-by ppr:48:node -oversubscribe --hostfile mpi_seren.txt --report-bindings  -x EPICS_CA_ADDR_LIST -x EPICS_CA_AUTO_ADDR_LIST -mca pml ucx -x UCX_TLS -x UCX_IB_GID_INDEX -x UCX_NET_DEVICES `which cardcap` --mpi $@
->>>>>>> 4f132be4
+
+#mpirun --map-by ppr:48:node -oversubscribe --hostfile mpi_seren.txt --report-bindings  -x EPICS_CA_ADDR_LIST -x EPICS_CA_AUTO_ADDR_LIST -mca pml ucx -x UCX_TLS -x UCX_IB_GID_INDEX -x UCX_NET_DEVICES `which cardcap` --mpi $@
